--- conflicted
+++ resolved
@@ -1,12 +1,7 @@
 #include <stdbool.h>
 #include <signal.h>
 #include <SDL2/SDL.h>
-<<<<<<< HEAD
 #include <Core/gb.h>
-
-=======
-#include "gb.h"
->>>>>>> 600f0ead
 #include "utils.h"
 #include "gui.h"
 #include "shader.h"
