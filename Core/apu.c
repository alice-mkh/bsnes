#include <stdint.h>
#include <math.h>
#include <string.h>
#include "gb.h"

#define likely(x)   __builtin_expect((x), 1)
#define unlikely(x) __builtin_expect((x), 0)

static const uint8_t duties[] = {
    0, 0, 0, 0, 0, 0, 0, 1,
    1, 0, 0, 0, 0, 0, 0, 1,
    1, 0, 0, 0, 0, 1, 1, 1,
    0, 1, 1, 1, 1, 1, 1, 0,
};

static void refresh_channel(GB_gameboy_t *gb, unsigned index, unsigned cycles_offset)
{
    unsigned multiplier = gb->apu_output.cycles_since_render + cycles_offset - gb->apu_output.last_update[index];
    gb->apu_output.summed_samples[index].left += gb->apu_output.current_sample[index].left * multiplier;
    gb->apu_output.summed_samples[index].right += gb->apu_output.current_sample[index].right * multiplier;
    gb->apu_output.last_update[index] = gb->apu_output.cycles_since_render + cycles_offset;
}

bool GB_apu_is_DAC_enabled(GB_gameboy_t *gb, unsigned index)
{
    if (gb->model >= GB_MODEL_AGB) {
        /* On the AGB, mixing is done digitally, so there are no per-channel
           DACs. Instead, all channels are summed digital regardless of
           whatever the DAC state would be on a CGB or earlier model. */
        return true;
    }
    
    switch (index) {
        case GB_SQUARE_1:
            return gb->io_registers[GB_IO_NR12] & 0xF8;

        case GB_SQUARE_2:
            return gb->io_registers[GB_IO_NR22] & 0xF8;

        case GB_WAVE:
            return gb->apu.wave_channel.enable;

        case GB_NOISE:
            return gb->io_registers[GB_IO_NR42] & 0xF8;
    }
<<<<<<< HEAD

    return 0;
=======
    
    return false;
>>>>>>> 0158803b
}

static void update_sample(GB_gameboy_t *gb, unsigned index, int8_t value, unsigned cycles_offset)
{
<<<<<<< HEAD
    if (!GB_apu_is_DAC_enabled(gb, index)) {
=======
    if (gb->model >= GB_MODEL_AGB) {
        /* On the AGB, because no analog mixing is done, the behavior of NR51 is a bit different.
           A channel that is not connected to a terminal is idenitcal to a connected channel
           playing PCM sample 0. */
        gb->apu.samples[index] = value;
        
        if (gb->apu_output.sample_rate) {
            unsigned right_volume = (gb->io_registers[GB_IO_NR50] & 7) + 1;
            unsigned left_volume = ((gb->io_registers[GB_IO_NR50] >> 4) & 7) + 1;
            
            GB_sample_t output;
            if (gb->io_registers[GB_IO_NR51] & (1 << index)) {
                output.right = (0xf - value * 2) * right_volume;
            }
            else {
                output.right = 0xf * right_volume;
            }
            
            if (gb->io_registers[GB_IO_NR51] & (0x10 << index)) {
                output.left = (0xf - value * 2) * left_volume;
            }
            else {
                output.left = 0xf * left_volume;
            }
            
            if (*(uint32_t *)&(gb->apu_output.current_sample[index]) != *(uint32_t *)&output) {
                refresh_channel(gb, index, cycles_offset);
                gb->apu_output.current_sample[index] = output;
            }
        }
        
        return;
    }
    
    if (!is_DAC_enabled(gb, index)) {
>>>>>>> 0158803b
        value = gb->apu.samples[index];
    }
    else {
        gb->apu.samples[index] = value;
    }

    if (gb->apu_output.sample_rate) {
        unsigned right_volume = 0;
        if (gb->io_registers[GB_IO_NR51] & (1 << index)) {
            right_volume = (gb->io_registers[GB_IO_NR50] & 7) + 1;
        }
        unsigned left_volume = 0;
        if (gb->io_registers[GB_IO_NR51] & (0x10 << index)) {
            left_volume = ((gb->io_registers[GB_IO_NR50] >> 4) & 7) + 1;
        }
        GB_sample_t output = {(0xf - value * 2) * left_volume, (0xf - value * 2) * right_volume};
        if (*(uint32_t *)&(gb->apu_output.current_sample[index]) != *(uint32_t *)&output) {
            refresh_channel(gb, index, cycles_offset);
            gb->apu_output.current_sample[index] = output;
        }
    }
}

static void render(GB_gameboy_t *gb, bool no_downsampling, GB_sample_t *dest)
{
    GB_sample_t output = {0,0};

    UNROLL
    for (unsigned i = 0; i < GB_N_CHANNELS; i++) {
        double multiplier = CH_STEP;
<<<<<<< HEAD
        if (!GB_apu_is_DAC_enabled(gb, i)) {
            gb->apu_output.dac_discharge[i] -= ((double) DAC_DECAY_SPEED) / gb->apu_output.sample_rate;
            if (gb->apu_output.dac_discharge[i] < 0) {
                multiplier = 0;
                gb->apu_output.dac_discharge[i] = 0;
            }
            else {
                multiplier *= gb->apu_output.dac_discharge[i];
            }
        }
        else {
            gb->apu_output.dac_discharge[i] += ((double) DAC_ATTACK_SPEED) / gb->apu_output.sample_rate;
            if (gb->apu_output.dac_discharge[i] > 1) {
                gb->apu_output.dac_discharge[i] = 1;
=======
        
        if (gb->model < GB_MODEL_AGB) {
            if (!is_DAC_enabled(gb, i)) {
                gb->apu_output.dac_discharge[i] -= ((double) DAC_DECAY_SPEED) / gb->apu_output.sample_rate;
                if (gb->apu_output.dac_discharge[i] < 0) {
                    multiplier = 0;
                    gb->apu_output.dac_discharge[i] = 0;
                }
                else {
                    multiplier *= gb->apu_output.dac_discharge[i];
                }
>>>>>>> 0158803b
            }
            else {
                gb->apu_output.dac_discharge[i] += ((double) DAC_ATTACK_SPEED) / gb->apu_output.sample_rate;
                if (gb->apu_output.dac_discharge[i] > 1) {
                    gb->apu_output.dac_discharge[i] = 1;
                }
                else {
                    multiplier *= gb->apu_output.dac_discharge[i];
                }
            }
        }

        if (likely(gb->apu_output.last_update[i] == 0 || no_downsampling)) {
            output.left += gb->apu_output.current_sample[i].left * multiplier;
            output.right += gb->apu_output.current_sample[i].right * multiplier;
        }
        else {
            refresh_channel(gb, i, 0);
            output.left += (signed long) gb->apu_output.summed_samples[i].left * multiplier
                            / gb->apu_output.cycles_since_render;
            output.right += (signed long) gb->apu_output.summed_samples[i].right * multiplier
                            / gb->apu_output.cycles_since_render;
            gb->apu_output.summed_samples[i] = (GB_sample_t){0, 0};
        }
        gb->apu_output.last_update[i] = 0;
    }
    gb->apu_output.cycles_since_render = 0;

    GB_sample_t filtered_output = gb->apu_output.highpass_mode?
        (GB_sample_t) {output.left - gb->apu_output.highpass_diff.left,
                       output.right - gb->apu_output.highpass_diff.right} :
        output;

    switch (gb->apu_output.highpass_mode) {
        case GB_HIGHPASS_OFF:
            gb->apu_output.highpass_diff = (GB_double_sample_t) {0, 0};
            break;
        case GB_HIGHPASS_ACCURATE:
            gb->apu_output.highpass_diff = (GB_double_sample_t)
                {output.left - filtered_output.left * gb->apu_output.highpass_rate,
                    output.right - filtered_output.right * gb->apu_output.highpass_rate};
            break;
        case GB_HIGHPASS_REMOVE_DC_OFFSET: {
            unsigned mask = gb->io_registers[GB_IO_NR51];
            unsigned left_volume = 0;
            unsigned right_volume = 0;
            UNROLL
            for (unsigned i = GB_N_CHANNELS; i--;) {
                if (gb->apu.is_active[i]) {
                    if (mask & 1) {
                        left_volume += (gb->io_registers[GB_IO_NR50] & 7) * CH_STEP * 0xF;
                    }
                    if (mask & 0x10) {
                        right_volume += ((gb->io_registers[GB_IO_NR50] >> 4) & 7) * CH_STEP * 0xF;
                    }
                }
                else {
                    left_volume += gb->apu_output.current_sample[i].left * CH_STEP;
                    right_volume += gb->apu_output.current_sample[i].right * CH_STEP;
                }
                mask >>= 1;
            }
            gb->apu_output.highpass_diff = (GB_double_sample_t)
            {left_volume * (1 - gb->apu_output.highpass_rate) + gb->apu_output.highpass_diff.left * gb->apu_output.highpass_rate,
                right_volume * (1 - gb->apu_output.highpass_rate) + gb->apu_output.highpass_diff.right * gb->apu_output.highpass_rate};

        case GB_HIGHPASS_MAX:;
        }

    }
    if (dest) {
        *dest = filtered_output;
        return;
    }

    while (gb->apu_output.copy_in_progress);
    while (!__sync_bool_compare_and_swap(&gb->apu_output.lock, false, true));
    if (gb->apu_output.buffer_position < gb->apu_output.buffer_size) {
        gb->apu_output.buffer[gb->apu_output.buffer_position++] = filtered_output;
    }
    gb->apu_output.lock = false;
}

static uint16_t new_sweep_sample_legnth(GB_gameboy_t *gb)
{
    uint16_t delta = gb->apu.shadow_sweep_sample_legnth >> (gb->io_registers[GB_IO_NR10] & 7);
    if (gb->io_registers[GB_IO_NR10] & 8) {
        return gb->apu.shadow_sweep_sample_legnth - delta;
    }
    return gb->apu.shadow_sweep_sample_legnth + delta;
}

static void update_square_sample(GB_gameboy_t *gb, unsigned index)
{
    if (gb->apu.square_channels[index].current_sample_index & 0x80) return;

    uint8_t duty = gb->io_registers[index == GB_SQUARE_1? GB_IO_NR11 :GB_IO_NR21] >> 6;
    update_sample(gb, index,
                  duties[gb->apu.square_channels[index].current_sample_index + duty * 8]?
                  gb->apu.square_channels[index].current_volume : 0,
                  0);
}


/* the effects of NRX2 writes on current volume are not well documented and differ
   between models and variants. The exact behavior can only be verified on CGB as it
   requires the PCM12 register. The behavior implemented here was verified on *my*
   CGB, which might behave differently from other CGB revisions, as well as from the
   DMG, MGB or SGB/2 */
static void nrx2_glitch(uint8_t *volume, uint8_t value, uint8_t old_value)
{
    if (value & 8) {
        (*volume)++;
    }

    if (((value ^ old_value) & 8)) {
        *volume = 0x10 - *volume;
    }

    if ((value & 7) && !(old_value & 7) && *volume && !(value & 8)) {
        (*volume)--;
    }

    if ((old_value & 7) && (value & 8)) {
        (*volume)--;
    }

    (*volume) &= 0xF;
}

static void tick_square_envelope(GB_gameboy_t *gb, enum GB_CHANNELS index)
{
    uint8_t nrx2 = gb->io_registers[index == GB_SQUARE_1? GB_IO_NR12 : GB_IO_NR22];

    if (gb->apu.square_channels[index].volume_countdown || (nrx2 & 7)) {
        if (!gb->apu.square_channels[index].volume_countdown || !--gb->apu.square_channels[index].volume_countdown) {
            if ((nrx2 & 8) && gb->apu.square_channels[index].current_volume < 0xF) {
                gb->apu.square_channels[index].current_volume++;
            }

            else if (!(nrx2 & 8) && gb->apu.square_channels[index].current_volume > 0) {
                gb->apu.square_channels[index].current_volume--;
            }

            gb->apu.square_channels[index].volume_countdown = nrx2 & 7;

            if (gb->apu.is_active[index]) {
                update_square_sample(gb, index);
            }
        }
    }
}

static void tick_noise_envelope(GB_gameboy_t *gb)
{
    uint8_t nr42 = gb->io_registers[GB_IO_NR42];

    if (gb->apu.noise_channel.volume_countdown || (nr42 & 7)) {
        if (!--gb->apu.noise_channel.volume_countdown) {
            if ((nr42 & 8) && gb->apu.noise_channel.current_volume < 0xF) {
                gb->apu.noise_channel.current_volume++;
            }

            else if (!(nr42 & 8) && gb->apu.noise_channel.current_volume > 0) {
                gb->apu.noise_channel.current_volume--;
            }

            gb->apu.noise_channel.volume_countdown = nr42 & 7;

            if (gb->apu.is_active[GB_NOISE]) {
                update_sample(gb, GB_NOISE,
                              (gb->apu.noise_channel.lfsr & 1) ?
                              gb->apu.noise_channel.current_volume : 0,
                              0);
            }
        }
    }
}

void GB_apu_div_event(GB_gameboy_t *gb)
{
    if (!gb->apu.global_enable) return;
    if (gb->apu.skip_div_event) {
        gb->apu.skip_div_event = false;
        return;
    }
    gb->apu.div_divider++;

    if ((gb->apu.div_divider & 1) == 0) {
        for (unsigned i = GB_SQUARE_2 + 1; i--;) {
            uint8_t nrx2 = gb->io_registers[i == GB_SQUARE_1? GB_IO_NR12 : GB_IO_NR22];
            if (gb->apu.is_active[i] && gb->apu.square_channels[i].volume_countdown == 0 && (nrx2 & 7)) {
                tick_square_envelope(gb, i);
            }
        }

        if (gb->apu.is_active[GB_NOISE] && gb->apu.noise_channel.volume_countdown == 0 && (gb->io_registers[GB_IO_NR42] & 7)) {
            tick_noise_envelope(gb);
        }
    }

    if ((gb->apu.div_divider & 7) == 0) {
        for (unsigned i = GB_SQUARE_2 + 1; i--;) {
            tick_square_envelope(gb, i);
        }

        tick_noise_envelope(gb);
    }

    if ((gb->apu.div_divider & 1) == 1) {
        for (unsigned i = GB_SQUARE_2 + 1; i--;) {
            if (gb->apu.square_channels[i].length_enabled) {
                if (gb->apu.square_channels[i].pulse_length) {
                    if (!--gb->apu.square_channels[i].pulse_length) {
                        gb->apu.is_active[i] = false;
                        update_sample(gb, i, 0, 0);
                    }
                }
            }
        }

        if (gb->apu.wave_channel.length_enabled) {
            if (gb->apu.wave_channel.pulse_length) {
                if (!--gb->apu.wave_channel.pulse_length) {
                    gb->apu.is_active[GB_WAVE] = false;
                    gb->apu.wave_channel.current_sample = 0;
                    update_sample(gb, GB_WAVE, 0, 0);
                }
            }
        }

        if (gb->apu.noise_channel.length_enabled) {
            if (gb->apu.noise_channel.pulse_length) {
                if (!--gb->apu.noise_channel.pulse_length) {
                    gb->apu.is_active[GB_NOISE] = false;
                    update_sample(gb, GB_NOISE, 0, 0);
                }
            }
        }
    }

    if ((gb->apu.div_divider & 3) == 3) {
        if (!gb->apu.sweep_enabled) {
            return;
        }
        if (gb->apu.square_sweep_countdown) {
            if (!--gb->apu.square_sweep_countdown) {
                if ((gb->io_registers[GB_IO_NR10] & 0x70) && (gb->io_registers[GB_IO_NR10] & 0x07)) {
                    gb->apu.square_channels[GB_SQUARE_1].sample_length =
                        gb->apu.shadow_sweep_sample_legnth =
                        gb->apu.new_sweep_sample_legnth;
                }

                if (gb->io_registers[GB_IO_NR10] & 0x70) {
                    /* Recalculation and overflow check only occurs after a delay */
                    gb->apu.square_sweep_calculate_countdown = 0x13 - gb->apu.lf_div;
                }

                gb->apu.square_sweep_countdown = ((gb->io_registers[GB_IO_NR10] >> 4) & 7);
                if (!gb->apu.square_sweep_countdown) gb->apu.square_sweep_countdown = 8;
            }
        }
    }
}


void GB_apu_run(GB_gameboy_t *gb)
{
    /* Convert 4MHZ to 2MHz. apu_cycles is always divisable by 4. */
    uint8_t cycles = gb->apu.apu_cycles >> 2;
    gb->apu.apu_cycles = 0;
    if (!cycles) return;

    /* To align the square signal to 1MHz */
    gb->apu.lf_div ^= cycles & 1;
    gb->apu.noise_channel.alignment += cycles;

    if (gb->apu.square_sweep_calculate_countdown) {
        if (gb->apu.square_sweep_calculate_countdown > cycles) {
            gb->apu.square_sweep_calculate_countdown -= cycles;
        }
        else {
            /* APU bug: sweep frequency is checked after adding the sweep delta twice */
            gb->apu.new_sweep_sample_legnth = new_sweep_sample_legnth(gb);
            if (gb->apu.new_sweep_sample_legnth > 0x7ff) {
                gb->apu.is_active[GB_SQUARE_1] = false;
                update_sample(gb, GB_SQUARE_1, 0, gb->apu.square_sweep_calculate_countdown - cycles);
                gb->apu.sweep_enabled = false;
            }
            gb->apu.sweep_decreasing |= gb->io_registers[GB_IO_NR10] & 8;
            gb->apu.square_sweep_calculate_countdown = 0;
        }
    }

    UNROLL
    for (unsigned i = GB_SQUARE_1; i <= GB_SQUARE_2; i++) {
        if (gb->apu.is_active[i]) {
            uint8_t cycles_left = cycles;
            while (unlikely(cycles_left > gb->apu.square_channels[i].sample_countdown)) {
                cycles_left -= gb->apu.square_channels[i].sample_countdown + 1;
                gb->apu.square_channels[i].sample_countdown = (gb->apu.square_channels[i].sample_length ^ 0x7FF) * 2 + 1;
                gb->apu.square_channels[i].current_sample_index++;
                gb->apu.square_channels[i].current_sample_index &= 0x7;

                update_square_sample(gb, i);
            }
            if (cycles_left) {
                gb->apu.square_channels[i].sample_countdown -= cycles_left;
            }
        }
    }

    gb->apu.wave_channel.wave_form_just_read = false;
    if (gb->apu.is_active[GB_WAVE]) {
        uint8_t cycles_left = cycles;
        while (unlikely(cycles_left > gb->apu.wave_channel.sample_countdown)) {
            cycles_left -= gb->apu.wave_channel.sample_countdown + 1;
            gb->apu.wave_channel.sample_countdown = gb->apu.wave_channel.sample_length ^ 0x7FF;
            gb->apu.wave_channel.current_sample_index++;
            gb->apu.wave_channel.current_sample_index &= 0x1F;
            gb->apu.wave_channel.current_sample =
                gb->apu.wave_channel.wave_form[gb->apu.wave_channel.current_sample_index];
            update_sample(gb, GB_WAVE,
                          gb->apu.wave_channel.current_sample >> gb->apu.wave_channel.shift,
                          cycles - cycles_left);
            gb->apu.wave_channel.wave_form_just_read = true;
        }
        if (cycles_left) {
            gb->apu.wave_channel.sample_countdown -= cycles_left;
            gb->apu.wave_channel.wave_form_just_read = false;
        }
    }

    if (gb->apu.is_active[GB_NOISE]) {
        uint8_t cycles_left = cycles;
        while (unlikely(cycles_left > gb->apu.noise_channel.sample_countdown)) {
            cycles_left -= gb->apu.noise_channel.sample_countdown + 1;
            gb->apu.noise_channel.sample_countdown = gb->apu.noise_channel.sample_length * 4 + 3;

            /* Step LFSR */
            unsigned high_bit_mask = gb->apu.noise_channel.narrow ? 0x4040 : 0x4000;
            /* Todo: is this formula is different on a GBA? */
            bool new_high_bit = (gb->apu.noise_channel.lfsr ^ (gb->apu.noise_channel.lfsr >> 1) ^ 1) & 1;
            gb->apu.noise_channel.lfsr >>= 1;

            if (new_high_bit) {
                gb->apu.noise_channel.lfsr |= high_bit_mask;
            }
            else {
                /* This code is not redundent, it's relevant when switching LFSR widths */
                gb->apu.noise_channel.lfsr &= ~high_bit_mask;
            }

            gb->apu.current_lfsr_sample = gb->apu.noise_channel.lfsr & 1;
            if (gb->model == GB_MODEL_CGB_C) {
                /* Todo: This was confirmed to happen on a CGB-C. This may or may not happen on pre-CGB models.
                   Because this degrades audio quality, and testing this on a pre-CGB device requires audio records,
                   I'll assume these devices are innocent until proven guilty.

                   Also happens on CGB-B, but not on CGB-D.
                 */
                gb->apu.current_lfsr_sample &= gb->apu.previous_lfsr_sample;
            }
            gb->apu.previous_lfsr_sample = gb->apu.noise_channel.lfsr & 1;

            update_sample(gb, GB_NOISE,
                          gb->apu.current_lfsr_sample ?
                          gb->apu.noise_channel.current_volume : 0,
                          0);
        }
        if (cycles_left) {
            gb->apu.noise_channel.sample_countdown -= cycles_left;
        }
    }

    if (gb->apu_output.sample_rate) {
        gb->apu_output.cycles_since_render += cycles;

        if (gb->apu_output.sample_cycles > gb->apu_output.cycles_per_sample) {
            gb->apu_output.sample_cycles -= gb->apu_output.cycles_per_sample;
            render(gb, false, NULL);
        }
    }
}

void GB_apu_copy_buffer(GB_gameboy_t *gb, GB_sample_t *dest, size_t count)
{
    if (gb->sgb) {
        if (GB_sgb_render_jingle(gb, dest, count)) return;
    }
    gb->apu_output.copy_in_progress = true;

    /* TODO: Rewrite this as a proper cyclic buffer. This is a workaround to avoid a very rare crashing race condition */
    size_t buffer_position = gb->apu_output.buffer_position;

    if (!gb->apu_output.stream_started) {
        // Intentionally fail the first copy to sync the stream with the Gameboy.
        gb->apu_output.stream_started = true;
        gb->apu_output.buffer_position = 0;
        buffer_position = 0;
    }

    if (count > buffer_position) {
        // GB_log(gb, "Audio underflow: %d\n", count - gb->apu_output.buffer_position);
        GB_sample_t output;
        render(gb, true, &output);

        for (unsigned i = 0; i < count - buffer_position; i++) {
            dest[buffer_position + i] = output;
        }

        if (buffer_position) {
            if (gb->apu_output.buffer_size + (count - buffer_position) < count * 3) {
                gb->apu_output.buffer_size += count - buffer_position;
                gb->apu_output.buffer = realloc(gb->apu_output.buffer,
                                                gb->apu_output.buffer_size * sizeof(*gb->apu_output.buffer));
                gb->apu_output.stream_started = false;
            }
        }
        count = buffer_position;
    }
    memcpy(dest, gb->apu_output.buffer, count * sizeof(*gb->apu_output.buffer));
    memmove(gb->apu_output.buffer, gb->apu_output.buffer + count, (buffer_position - count) * sizeof(*gb->apu_output.buffer));
    gb->apu_output.buffer_position -= count;

    gb->apu_output.copy_in_progress = false;
}

void GB_apu_init(GB_gameboy_t *gb)
{
    memset(&gb->apu, 0, sizeof(gb->apu));
    gb->apu.lf_div = 1;
    /* APU glitch: When turning the APU on while DIV's bit 4 (or 5 in double speed mode) is on,
       the first DIV/APU event is skipped. */
    if (gb->div_counter & (gb->cgb_double_speed? 0x2000 : 0x1000)) {
        gb->apu.skip_div_event = true;
    }
}

uint8_t GB_apu_read(GB_gameboy_t *gb, uint8_t reg)
{
    if (reg == GB_IO_NR52) {
        uint8_t value = 0;
        for (int i = 0; i < GB_N_CHANNELS; i++) {
            value >>= 1;
            if (gb->apu.is_active[i]) {
                value |= 0x8;
            }
        }
        if (gb->apu.global_enable) {
            value |= 0x80;
        }
        value |= 0x70;
        return value;
    }

    static const char read_mask[GB_IO_WAV_END - GB_IO_NR10 + 1] = {
     /* NRX0  NRX1  NRX2  NRX3  NRX4 */
        0x80, 0x3F, 0x00, 0xFF, 0xBF, // NR1X
        0xFF, 0x3F, 0x00, 0xFF, 0xBF, // NR2X
        0x7F, 0xFF, 0x9F, 0xFF, 0xBF, // NR3X
        0xFF, 0xFF, 0x00, 0x00, 0xBF, // NR4X
        0x00, 0x00, 0x70, 0xFF, 0xFF, // NR5X

        0xFF, 0xFF, 0xFF, 0xFF, 0xFF, 0xFF, 0xFF, // Unused
        // Wave RAM
        0, /* ... */
    };

    if (reg >= GB_IO_WAV_START && reg <= GB_IO_WAV_END && gb->apu.is_active[GB_WAVE]) {
        if (!GB_is_cgb(gb) && !gb->apu.wave_channel.wave_form_just_read) {
            return 0xFF;
        }
        reg = GB_IO_WAV_START + gb->apu.wave_channel.current_sample_index / 2;
    }

    return gb->io_registers[reg] | read_mask[reg - GB_IO_NR10];
}

void GB_apu_write(GB_gameboy_t *gb, uint8_t reg, uint8_t value)
{
    if (!gb->apu.global_enable && reg != GB_IO_NR52 && (GB_is_cgb(gb) ||
                                                        (
                                                        reg != GB_IO_NR11 &&
                                                        reg != GB_IO_NR21 &&
                                                        reg != GB_IO_NR31 &&
                                                        reg != GB_IO_NR41
                                                        )
                                                        )) {
        return;
    }

    if (reg >= GB_IO_WAV_START && reg <= GB_IO_WAV_END && gb->apu.is_active[GB_WAVE]) {
        if (!GB_is_cgb(gb) && !gb->apu.wave_channel.wave_form_just_read) {
            return;
        }
        reg = GB_IO_WAV_START + gb->apu.wave_channel.current_sample_index / 2;
    }

    /* Todo: this can and should be rewritten with a function table. */
    switch (reg) {
        /* Globals */
        case GB_IO_NR50:
        case GB_IO_NR51:
            gb->io_registers[reg] = value;
            /* These registers affect the output of all 4 channels (but not the output of the PCM registers).*/
            /* We call update_samples with the current value so the APU output is updated with the new outputs */
            for (unsigned i = GB_N_CHANNELS; i--;) {
                update_sample(gb, i, gb->apu.samples[i], 0);
            }
            break;
        case GB_IO_NR52: {

            uint8_t old_nrx1[] = {
                gb->io_registers[GB_IO_NR11],
                gb->io_registers[GB_IO_NR21],
                gb->io_registers[GB_IO_NR31],
                gb->io_registers[GB_IO_NR41]
            };
            if ((value & 0x80) && !gb->apu.global_enable) {
                GB_apu_init(gb);
                gb->apu.global_enable = true;
            }
            else if (!(value & 0x80) && gb->apu.global_enable)  {
                for (unsigned i = GB_N_CHANNELS; i--;) {
                    update_sample(gb, i, 0, 0);
                }
                memset(&gb->apu, 0, sizeof(gb->apu));
                memset(gb->io_registers + GB_IO_NR10, 0, GB_IO_WAV_START - GB_IO_NR10);
                old_nrx1[0] &= 0x3F;
                old_nrx1[1] &= 0x3F;

                gb->apu.global_enable = false;
            }

            if (!GB_is_cgb(gb) && (value & 0x80)) {
                GB_apu_write(gb, GB_IO_NR11, old_nrx1[0]);
                GB_apu_write(gb, GB_IO_NR21, old_nrx1[1]);
                GB_apu_write(gb, GB_IO_NR31, old_nrx1[2]);
                GB_apu_write(gb, GB_IO_NR41, old_nrx1[3]);
            }
        }
        break;

        /* Square channels */
        case GB_IO_NR10:
            if (gb->apu.sweep_decreasing && !(value & 8)) {
                gb->apu.is_active[GB_SQUARE_1] = false;
                update_sample(gb, GB_SQUARE_1, 0, 0);
                gb->apu.sweep_enabled = false;
                gb->apu.square_sweep_calculate_countdown = 0;
            }
            if ((value & 0x70) == 0) {
                /* Todo: what happens if we set period to 0 while a calculate event is scheduled, and then
                         re-set it to non-zero? */
                gb->apu.square_sweep_calculate_countdown = 0;
            }
            break;

        case GB_IO_NR11:
        case GB_IO_NR21: {
            unsigned index = reg == GB_IO_NR21? GB_SQUARE_2: GB_SQUARE_1;
            gb->apu.square_channels[index].pulse_length = (0x40 - (value & 0x3f));
            if (!gb->apu.global_enable) {
                value &= 0x3f;
            }
            break;
        }

        case GB_IO_NR12:
        case GB_IO_NR22: {
            unsigned index = reg == GB_IO_NR22? GB_SQUARE_2: GB_SQUARE_1;
            if (((value & 0x7) == 0) && ((gb->io_registers[reg] & 0x7) != 0)) {
                /* Envelope disabled */
                gb->apu.square_channels[index].volume_countdown = 0;
            }
            if ((value & 0xF8) == 0) {
                /* This disables the DAC */
                gb->io_registers[reg] = value;
                gb->apu.is_active[index] = false;
                update_sample(gb, index, 0, 0);
            }
            else if (gb->apu.is_active[index]) {
                nrx2_glitch(&gb->apu.square_channels[index].current_volume, value, gb->io_registers[reg]);
                update_square_sample(gb, index);
            }

            break;
        }

        case GB_IO_NR13:
        case GB_IO_NR23: {
            unsigned index = reg == GB_IO_NR23? GB_SQUARE_2: GB_SQUARE_1;
            gb->apu.square_channels[index].sample_length &= ~0xFF;
            gb->apu.square_channels[index].sample_length |= value & 0xFF;
            break;
        }

        case GB_IO_NR14:
        case GB_IO_NR24: {
            unsigned index = reg == GB_IO_NR24? GB_SQUARE_2: GB_SQUARE_1;
            gb->apu.square_channels[index].sample_length &= 0xFF;
            gb->apu.square_channels[index].sample_length |= (value & 7) << 8;
            if (index == GB_SQUARE_1) {
                gb->apu.shadow_sweep_sample_legnth =
                    gb->apu.new_sweep_sample_legnth =
                    gb->apu.square_channels[0].sample_length;
            }
            if (value & 0x80) {
                /* Current sample index remains unchanged when restarting channels 1 or 2. It is only reset by
                   turning the APU off. */
                if (!gb->apu.is_active[index]) {
                    gb->apu.square_channels[index].sample_countdown = (gb->apu.square_channels[index].sample_length ^ 0x7FF) * 2 + 6 - gb->apu.lf_div;
                }
                else {
                    /* Timing quirk: if already active, sound starts 2 (2MHz) ticks earlier.*/
                    gb->apu.square_channels[index].sample_countdown = (gb->apu.square_channels[index].sample_length ^ 0x7FF) * 2 + 4 - gb->apu.lf_div;
                }
                gb->apu.square_channels[index].current_volume = gb->io_registers[index == GB_SQUARE_1 ? GB_IO_NR12 : GB_IO_NR22] >> 4;

                /* The volume changes caused by NRX4 sound start take effect instantly (i.e. the effect the previously
                   started sound). The playback itself is not instant which is why we don't update the sample for other
                   cases. */
                if (gb->apu.is_active[index]) {
                    update_square_sample(gb, index);
                }

                gb->apu.square_channels[index].volume_countdown = gb->io_registers[index == GB_SQUARE_1 ? GB_IO_NR12 : GB_IO_NR22] & 7;

                if ((gb->io_registers[index == GB_SQUARE_1 ? GB_IO_NR12 : GB_IO_NR22] & 0xF8) != 0 && !gb->apu.is_active[index]) {
                    gb->apu.is_active[index] = true;
                    update_sample(gb, index, 0, 0);
                    /* We use the highest bit in current_sample_index to mark this sample is not actually playing yet, */
                    gb->apu.square_channels[index].current_sample_index |= 0x80;
                }
                if (gb->apu.square_channels[index].pulse_length == 0) {
                    gb->apu.square_channels[index].pulse_length = 0x40;
                    gb->apu.square_channels[index].length_enabled = false;
                }

                if (index == GB_SQUARE_1) {
                    gb->apu.sweep_decreasing = false;
                    if (gb->io_registers[GB_IO_NR10] & 7) {
                        /* APU bug: if shift is nonzero, overflow check also occurs on trigger */
                        gb->apu.square_sweep_calculate_countdown = 0x13 - gb->apu.lf_div;
                    }
                    else {
                        gb->apu.square_sweep_calculate_countdown = 0;
                    }
                    gb->apu.sweep_enabled = gb->io_registers[GB_IO_NR10] & 0x77;
                    gb->apu.square_sweep_countdown = ((gb->io_registers[GB_IO_NR10] >> 4) & 7);
                    if (!gb->apu.square_sweep_countdown) gb->apu.square_sweep_countdown = 8;
                }

            }

            /* APU glitch - if length is enabled while the DIV-divider's LSB is 1, tick the length once. */
            if ((value & 0x40) &&
                !gb->apu.square_channels[index].length_enabled &&
                (gb->apu.div_divider & 1) &&
                gb->apu.square_channels[index].pulse_length) {
                gb->apu.square_channels[index].pulse_length--;
                if (gb->apu.square_channels[index].pulse_length == 0) {
                    if (value & 0x80) {
                        gb->apu.square_channels[index].pulse_length = 0x3F;
                    }
                    else {
                        gb->apu.is_active[index] = false;
                        update_sample(gb, index, 0, 0);
                    }
                }
            }
            gb->apu.square_channels[index].length_enabled = value & 0x40;
            break;
        }

        /* Wave channel */
        case GB_IO_NR30:
            gb->apu.wave_channel.enable = value & 0x80;
            if (!gb->apu.wave_channel.enable) {
                gb->apu.is_active[GB_WAVE] = false;
                gb->apu.wave_channel.current_sample = 0;
                update_sample(gb, GB_WAVE, 0, 0);
            }
            break;
        case GB_IO_NR31:
            gb->apu.wave_channel.pulse_length = (0x100 - value);
            break;
        case GB_IO_NR32:
            gb->apu.wave_channel.shift = (uint8_t[]){4, 0, 1, 2}[(value >> 5) & 3];
            update_sample(gb, GB_WAVE, gb->apu.wave_channel.current_sample >> gb->apu.wave_channel.shift, 0);
            break;
        case GB_IO_NR33:
            gb->apu.wave_channel.sample_length &= ~0xFF;
            gb->apu.wave_channel.sample_length |= value & 0xFF;
            break;
        case GB_IO_NR34:
            gb->apu.wave_channel.sample_length &= 0xFF;
            gb->apu.wave_channel.sample_length |= (value & 7) << 8;
            if ((value & 0x80)) {
                /* DMG bug: wave RAM gets corrupted if the channel is retriggerred 1 cycle before the APU
                            reads from it. */
                if (!GB_is_cgb(gb) &&
                    gb->apu.is_active[GB_WAVE] &&
                    gb->apu.wave_channel.sample_countdown == 0 &&
                    gb->apu.wave_channel.enable) {
                    unsigned offset = ((gb->apu.wave_channel.current_sample_index + 1) >> 1) & 0xF;

                    /* This glitch varies between models and even specific instances:
                       DMG-B:     Most of them behave as emulated. A few behave differently.
                       SGB:       As far as I know, all tested instances behave as emulated.
                       MGB, SGB2: Most instances behave non-deterministically, a few behave as emulated.

                      Additionally, I believe DMGs, including those we behave differently than emulated,
                      are all deterministic. */
                    if (offset < 4) {
                        gb->io_registers[GB_IO_WAV_START] = gb->io_registers[GB_IO_WAV_START + offset];
                        gb->apu.wave_channel.wave_form[0] = gb->apu.wave_channel.wave_form[offset / 2];
                        gb->apu.wave_channel.wave_form[1] = gb->apu.wave_channel.wave_form[offset / 2 + 1];
                    }
                    else {
                        memcpy(gb->io_registers + GB_IO_WAV_START,
                               gb->io_registers + GB_IO_WAV_START + (offset & ~3),
                               4);
                        memcpy(gb->apu.wave_channel.wave_form,
                               gb->apu.wave_channel.wave_form + (offset & ~3) * 2,
                               8);
                    }
                }
                if (!gb->apu.is_active[GB_WAVE]) {
                    gb->apu.is_active[GB_WAVE] = true;
                    update_sample(gb, GB_WAVE, 0, 0);
                }
                gb->apu.wave_channel.sample_countdown = (gb->apu.wave_channel.sample_length ^ 0x7FF) + 3;
                gb->apu.wave_channel.current_sample_index = 0;
                if (gb->apu.wave_channel.pulse_length == 0) {
                    gb->apu.wave_channel.pulse_length = 0x100;
                    gb->apu.wave_channel.length_enabled = false;
                }
                /* Note that we don't change the sample just yet! This was verified on hardware. */
                /* Todo: The first sample might *not* beskipped on the DMG, this could be a bug
                   introduced on the CGB. It appears that the bug was fixed on the AGB, but it's
                   not reflected by PCM34. This should be probably verified as this could just
                   mean differences in the DACs. */
                /* Todo: Similar issues may apply to the other channels on the DMG/AGB, test, verify and fix if needed */
            }

            /* APU glitch - if length is enabled while the DIV-divider's LSB is 1, tick the length once. */
            if ((value & 0x40) &&
                !gb->apu.wave_channel.length_enabled &&
                (gb->apu.div_divider & 1) &&
                gb->apu.wave_channel.pulse_length) {
                gb->apu.wave_channel.pulse_length--;
                if (gb->apu.wave_channel.pulse_length == 0) {
                    if (value & 0x80) {
                        gb->apu.wave_channel.pulse_length = 0xFF;
                    }
                    else {
                        gb->apu.is_active[GB_WAVE] = false;
                        update_sample(gb, GB_WAVE, 0, 0);
                    }
                }
            }
            gb->apu.wave_channel.length_enabled = value & 0x40;
            if (gb->apu.is_active[GB_WAVE] && !gb->apu.wave_channel.enable) {
                gb->apu.is_active[GB_WAVE] = false;
                update_sample(gb, GB_WAVE, 0, 0);
            }

            break;

        /* Noise Channel */

        case GB_IO_NR41: {
            gb->apu.noise_channel.pulse_length = (0x40 - (value & 0x3f));
            break;
        }

        case GB_IO_NR42: {
            if (((value & 0x7) == 0) && ((gb->io_registers[reg] & 0x7) != 0)) {
                /* Envelope disabled */
                gb->apu.noise_channel.volume_countdown = 0;
            }
            if ((value & 0xF8) == 0) {
                /* This disables the DAC */
                gb->io_registers[reg] = value;
                gb->apu.is_active[GB_NOISE] = false;
                update_sample(gb, GB_NOISE, 0, 0);
            }
            else if (gb->apu.is_active[GB_NOISE]){
                nrx2_glitch(&gb->apu.noise_channel.current_volume, value, gb->io_registers[reg]);
                update_sample(gb, GB_NOISE,
                              gb->apu.current_lfsr_sample ?
                              gb->apu.noise_channel.current_volume : 0,
                              0);
            }
            break;
        }

        case GB_IO_NR43: {
            gb->apu.noise_channel.narrow = value & 8;
            unsigned divisor = (value & 0x07) << 1;
            if (!divisor) divisor = 1;
            gb->apu.noise_channel.sample_length = (divisor << (value >> 4)) - 1;

            /* Todo: changing the frequency sometimes delays the next sample. This is probably
               due to how the frequency is actually calculated in the noise channel, which is probably
               not by calculating the effective sample length and counting simiarly to the other channels.
               This is not emulated correctly. */
            break;
        }

        case GB_IO_NR44: {
            if (value & 0x80) {
                gb->apu.noise_channel.sample_countdown = (gb->apu.noise_channel.sample_length) * 2 + 6 - gb->apu.lf_div;

                /* I'm COMPLETELY unsure about this logic, but it passes all relevant tests.
                   See comment in NR43. */
                if ((gb->io_registers[GB_IO_NR43] & 7) && (gb->apu.noise_channel.alignment & 2) == 0) {
                    if ((gb->io_registers[GB_IO_NR43] & 7) == 1) {
                        gb->apu.noise_channel.sample_countdown += 2;
                    }
                    else {
                        gb->apu.noise_channel.sample_countdown -= 2;
                    }
                }
                if (gb->apu.is_active[GB_NOISE]) {
                    gb->apu.noise_channel.sample_countdown += 2;
                }

                gb->apu.noise_channel.current_volume = gb->io_registers[GB_IO_NR42] >> 4;

                /* The volume changes caused by NRX4 sound start take effect instantly (i.e. the effect the previously
                 started sound). The playback itself is not instant which is why we don't update the sample for other
                 cases. */
                if (gb->apu.is_active[GB_NOISE]) {
                    update_sample(gb, GB_NOISE,
                                  gb->apu.current_lfsr_sample ?
                                  gb->apu.noise_channel.current_volume : 0,
                                  0);
                }
                gb->apu.noise_channel.lfsr = 0;
                gb->apu.current_lfsr_sample = false;
                gb->apu.noise_channel.volume_countdown = gb->io_registers[GB_IO_NR42] & 7;

                if (!gb->apu.is_active[GB_NOISE] && (gb->io_registers[GB_IO_NR42] & 0xF8) != 0) {
                    gb->apu.is_active[GB_NOISE] = true;
                    update_sample(gb, GB_NOISE, 0, 0);
                }

                if (gb->apu.noise_channel.pulse_length == 0) {
                    gb->apu.noise_channel.pulse_length = 0x40;
                    gb->apu.noise_channel.length_enabled = false;
                }
            }

            /* APU glitch - if length is enabled while the DIV-divider's LSB is 1, tick the length once. */
            if ((value & 0x40) &&
                !gb->apu.noise_channel.length_enabled &&
                (gb->apu.div_divider & 1) &&
                gb->apu.noise_channel.pulse_length) {
                gb->apu.noise_channel.pulse_length--;
                if (gb->apu.noise_channel.pulse_length == 0) {
                    if (value & 0x80) {
                        gb->apu.noise_channel.pulse_length = 0x3F;
                    }
                    else {
                        gb->apu.is_active[GB_NOISE] = false;
                        update_sample(gb, GB_NOISE, 0, 0);
                    }
                }
            }
            gb->apu.noise_channel.length_enabled = value & 0x40;
            break;
        }

        default:
            if (reg >= GB_IO_WAV_START && reg <= GB_IO_WAV_END) {
                gb->apu.wave_channel.wave_form[(reg - GB_IO_WAV_START) * 2]     = value >> 4;
                gb->apu.wave_channel.wave_form[(reg - GB_IO_WAV_START) * 2 + 1] = value & 0xF;
            }
    }
    gb->io_registers[reg] = value;
}

size_t GB_apu_get_current_buffer_length(GB_gameboy_t *gb)
{
    return gb->apu_output.buffer_position;
}

void GB_set_sample_rate(GB_gameboy_t *gb, unsigned int sample_rate)
{
    if (gb->apu_output.buffer) {
        free(gb->apu_output.buffer);
    }
    gb->apu_output.buffer_size = sample_rate / 25; // 40ms delay
    gb->apu_output.buffer = malloc(gb->apu_output.buffer_size * sizeof(*gb->apu_output.buffer));
    gb->apu_output.sample_rate = sample_rate;
    gb->apu_output.buffer_position = 0;
    if (sample_rate) {
        gb->apu_output.highpass_rate = pow(0.999958,  GB_get_clock_rate(gb) / (double)sample_rate);
    }
    GB_apu_update_cycles_per_sample(gb);
}

void GB_set_highpass_filter_mode(GB_gameboy_t *gb, GB_highpass_mode_t mode)
{
    gb->apu_output.highpass_mode = mode;
}

void GB_apu_update_cycles_per_sample(GB_gameboy_t *gb)
{
    if (gb->apu_output.sample_rate) {
        gb->apu_output.cycles_per_sample = 2 * GB_get_clock_rate(gb) / (double)gb->apu_output.sample_rate; /* 2 * because we use 8MHz units */
    }
}<|MERGE_RESOLUTION|>--- conflicted
+++ resolved
@@ -43,20 +43,12 @@
         case GB_NOISE:
             return gb->io_registers[GB_IO_NR42] & 0xF8;
     }
-<<<<<<< HEAD
-
-    return 0;
-=======
-    
+
     return false;
->>>>>>> 0158803b
 }
 
 static void update_sample(GB_gameboy_t *gb, unsigned index, int8_t value, unsigned cycles_offset)
 {
-<<<<<<< HEAD
-    if (!GB_apu_is_DAC_enabled(gb, index)) {
-=======
     if (gb->model >= GB_MODEL_AGB) {
         /* On the AGB, because no analog mixing is done, the behavior of NR51 is a bit different.
            A channel that is not connected to a terminal is idenitcal to a connected channel
@@ -91,8 +83,7 @@
         return;
     }
     
-    if (!is_DAC_enabled(gb, index)) {
->>>>>>> 0158803b
+    if (!GB_apu_is_DAC_enabled(gb, index)) {
         value = gb->apu.samples[index];
     }
     else {
@@ -123,25 +114,9 @@
     UNROLL
     for (unsigned i = 0; i < GB_N_CHANNELS; i++) {
         double multiplier = CH_STEP;
-<<<<<<< HEAD
-        if (!GB_apu_is_DAC_enabled(gb, i)) {
-            gb->apu_output.dac_discharge[i] -= ((double) DAC_DECAY_SPEED) / gb->apu_output.sample_rate;
-            if (gb->apu_output.dac_discharge[i] < 0) {
-                multiplier = 0;
-                gb->apu_output.dac_discharge[i] = 0;
-            }
-            else {
-                multiplier *= gb->apu_output.dac_discharge[i];
-            }
-        }
-        else {
-            gb->apu_output.dac_discharge[i] += ((double) DAC_ATTACK_SPEED) / gb->apu_output.sample_rate;
-            if (gb->apu_output.dac_discharge[i] > 1) {
-                gb->apu_output.dac_discharge[i] = 1;
-=======
         
         if (gb->model < GB_MODEL_AGB) {
-            if (!is_DAC_enabled(gb, i)) {
+            if (!GB_apu_is_DAC_enabled(gb, i)) {
                 gb->apu_output.dac_discharge[i] -= ((double) DAC_DECAY_SPEED) / gb->apu_output.sample_rate;
                 if (gb->apu_output.dac_discharge[i] < 0) {
                     multiplier = 0;
@@ -150,7 +125,6 @@
                 else {
                     multiplier *= gb->apu_output.dac_discharge[i];
                 }
->>>>>>> 0158803b
             }
             else {
                 gb->apu_output.dac_discharge[i] += ((double) DAC_ATTACK_SPEED) / gb->apu_output.sample_rate;
