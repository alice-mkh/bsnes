--- conflicted
+++ resolved
@@ -1424,16 +1424,10 @@
         }
         opcodes[gb->last_opcode_read](gb, gb->last_opcode_read);
     }
-<<<<<<< HEAD
-=======
-    else {
-        GB_advance_cycles(gb, 4);
-    }
     
     if (gb->hdma_starting) {
         gb->hdma_starting = false;
         gb->hdma_on = true;
         gb->hdma_cycles = 0;
     }
->>>>>>> b50c97f4
 }