--- conflicted
+++ resolved
@@ -494,17 +494,13 @@
                 gb->rgb_encode_callback(gb, 0, 0, 0);
         }
     }
-<<<<<<< HEAD
     /* The serial interrupt always occur on the 0xF7th cycle of every 0x100 cycle since boot. */
     gb->serial_cycles = 0x100-0xF7;
-=======
+    gb->io_registers[GB_IO_SC] = 0x7E;
     
     /* These are not deterministic, but 00 (CGB) and FF (DMG) are the most common initial values by far */
     gb->io_registers[GB_IO_DMA] = gb->io_registers[GB_IO_OBP0] = gb->io_registers[GB_IO_OBP1] = gb->is_cgb? 0x00 : 0xFF;
-    /* The serial interrupt always occur on the 0xF8th cycle of every 0x100 cycle since boot. */
-    gb->serial_cycles = 0x100 - 0xF8;
->>>>>>> 2a5407cf
-    gb->io_registers[GB_IO_SC] = 0x7E;
+
     gb->magic = (uintptr_t)'SAME';
 }
 
