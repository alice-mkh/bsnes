#include "gb.h"
#include <stdio.h>
#include <errno.h>
#include <assert.h>

#define str(x) #x
#define xstr(x) str(x)
#ifdef GB_BIG_ENDIAN
#define BESS_NAME "SameBoy v" xstr(VERSION) " (Big Endian)"
#else
#define BESS_NAME "SameBoy v" xstr(VERSION)
#endif

typedef struct __attribute__((packed)) {
    uint32_t magic;
    uint32_t size;
} BESS_block_t;

typedef struct __attribute__((packed)) {
    uint32_t size;
    uint32_t offset;
} BESS_buffer_t;

typedef struct __attribute__((packed)) {
    uint32_t start_offset;
    uint32_t magic;
} BESS_footer_t;

typedef struct __attribute__((packed)) {
    BESS_block_t header;
    uint16_t  major;
    uint16_t  minor;
    union {
        struct {
            char family;
            char model;
            char revision;
            char padding;
        };
        uint32_t full_model;
    };
    
    uint16_t pc;
    uint16_t af;
    uint16_t bc;
    uint16_t de;
    uint16_t hl;
    uint16_t sp;
    
    uint8_t ime;
    uint8_t ie;
    uint8_t execution_mode; // 0 = running; 1 = halted; 2 = stopped
    
    uint8_t io_registers[0x80];
<<<<<<< HEAD
    uint8_t hram[0x7f];
=======
>>>>>>> 20ffa27d
    
    BESS_buffer_t ram;
    BESS_buffer_t vram;
    BESS_buffer_t mbc_ram;
<<<<<<< HEAD
=======
    BESS_buffer_t oam;
    BESS_buffer_t hram;
    BESS_buffer_t background_palettes;
    BESS_buffer_t sprite_palettes;
>>>>>>> 20ffa27d
} BESS_CORE_t;

typedef struct __attribute__((packed)) {
    BESS_block_t header;
<<<<<<< HEAD
    uint8_t oam[256];
} BESS_OAM_t;

typedef struct __attribute__((packed)) {
    BESS_block_t header;
    uint8_t background_palettes[0x40];
    uint8_t sprite_palettes[0x40];
} BESS_PALS_t;
=======
    uint8_t extra_oam[96];
} BESS_XOAM_t;
>>>>>>> 20ffa27d

typedef struct __attribute__((packed)) {
    BESS_block_t header;
    BESS_buffer_t border_tiles;
    BESS_buffer_t border_tilemap;
    BESS_buffer_t border_palettes;
    
    BESS_buffer_t active_palettes;
    BESS_buffer_t ram_palettes;
    BESS_buffer_t attribute_map;
    BESS_buffer_t attribute_files;
    
    uint8_t multiplayer_state;
} BESS_SGB_t;

/* Same RTC format as used by VBA, BGB and SameBoy in battery saves*/
typedef struct __attribute__((packed)){
    BESS_block_t header;
    struct {
        uint8_t seconds;
        uint8_t padding1[3];
        uint8_t minutes;
        uint8_t padding2[3];
        uint8_t hours;
        uint8_t padding3[3];
        uint8_t days;
        uint8_t padding4[3];
        uint8_t high;
        uint8_t padding5[3];
    } real, latched;
    uint64_t last_rtc_second;
} BESS_RTC_t;

typedef struct  __attribute__((packed)) {
    uint16_t address;
    uint8_t value;
} BESS_MBC_pair_t;

typedef struct virtual_file_s virtual_file_t;
struct virtual_file_s
{
    size_t (*read)(virtual_file_t *file, void *dest, size_t length);
    size_t (*write)(virtual_file_t *file, const void *dest, size_t length);
    void (*seek)(virtual_file_t *file, ssize_t ammount, int origin);
    size_t (*tell)(virtual_file_t *file);
    union {
        FILE *file;
        struct {
            uint8_t *buffer;
            size_t position;
            size_t size;
        };
    };
};

static size_t file_read(virtual_file_t *file, void *dest, size_t length)
{
    return fread(dest, 1, length, file->file);
}

static void file_seek(virtual_file_t *file, ssize_t ammount, int origin)
{
    fseek(file->file, ammount, origin);
}

static size_t file_write(virtual_file_t *file, const void *src, size_t length)
{
    return fwrite(src, 1, length, file->file);
}

static size_t file_tell(virtual_file_t *file)
{
    return ftell(file->file);
}

static size_t buffer_read(virtual_file_t *file, void *dest, size_t length)
{
    if (length & 0x80000000) {
        return 0;
    }
    errno = 0;
    if (length > file->size - file->position) {
        errno = EIO;
        length = file->size - file->position;
    }
    
    memcpy(dest, file->buffer + file->position, length);
    file->position += length;
    
    return length;
}

static void buffer_seek(virtual_file_t *file, ssize_t ammount, int origin)
{
    switch (origin) {
        case SEEK_SET:
            file->position = ammount;
            break;
        case SEEK_CUR:
            file->position += ammount;
            break;
        case SEEK_END:
            file->position = file->size + ammount;
            break;
        default:
            break;
    }
    
    if (file->position > file->size) {
        file->position = file->size;
    }
}

static size_t buffer_write(virtual_file_t *file, const void *src, size_t size)
{
    memcpy(file->buffer + file->position, src, size);
    file->position += size;
    return size;
}

static size_t buffer_tell(virtual_file_t *file)
{
    return file->position;
}

static size_t bess_size_for_cartridge(const GB_cartridge_t *cart)
{
    switch (cart->mbc_type) {
        default:
        case GB_NO_MBC: return 0;
        case GB_MBC1:
            return sizeof(BESS_block_t) + 4 * sizeof(BESS_MBC_pair_t);
        case GB_MBC2:
            return sizeof(BESS_block_t) + 2 * sizeof(BESS_MBC_pair_t);
        case GB_MBC3:
            return sizeof(BESS_block_t) + 4 * sizeof(BESS_MBC_pair_t) + (cart->has_rtc? sizeof(BESS_RTC_t) : 0);
        case GB_MBC5:
            return sizeof(BESS_block_t) + 4 * sizeof(BESS_MBC_pair_t);
        case GB_HUC1:
            return sizeof(BESS_block_t) + 4 * sizeof(BESS_MBC_pair_t);
        case GB_HUC3:
            return sizeof(BESS_block_t) + 3 * sizeof(BESS_MBC_pair_t);
    }
}

size_t GB_get_save_state_size(GB_gameboy_t *gb)
{
    return GB_SECTION_SIZE(header)
    + GB_SECTION_SIZE(core_state) + sizeof(uint32_t)
    + GB_SECTION_SIZE(dma       ) + sizeof(uint32_t)
    + GB_SECTION_SIZE(mbc       ) + sizeof(uint32_t)
    + GB_SECTION_SIZE(hram      ) + sizeof(uint32_t)
    + GB_SECTION_SIZE(timing    ) + sizeof(uint32_t)
    + GB_SECTION_SIZE(apu       ) + sizeof(uint32_t)
    + GB_SECTION_SIZE(rtc       ) + sizeof(uint32_t)
    + GB_SECTION_SIZE(video     ) + sizeof(uint32_t)
    + (GB_is_hle_sgb(gb)? sizeof(*gb->sgb) + sizeof(uint32_t) : 0)
    + gb->mbc_ram_size
    + gb->ram_size
    + gb->vram_size
    // BESS
    + sizeof(BESS_CORE_t)
    + sizeof(BESS_block_t) // NAME
    + sizeof(BESS_NAME) - 1
<<<<<<< HEAD
    + sizeof(BESS_OAM_t)
    + (GB_is_cgb(gb)? sizeof(BESS_PALS_t) : 0)
=======
    + sizeof(BESS_XOAM_t)
>>>>>>> 20ffa27d
    + (gb->sgb? sizeof(BESS_SGB_t) : 0)
    + bess_size_for_cartridge(gb->cartridge_type) // MBC & RTC block
    + sizeof(BESS_block_t) // END block
    + sizeof(BESS_footer_t);
}

static bool verify_and_update_state_compatibility(GB_gameboy_t *gb, GB_gameboy_t *save, bool *attempt_bess)
{
    *attempt_bess = false;
    if (save->ram_size == 0 && (&save->ram_size)[-1] == gb->ram_size) {
        /* This is a save state with a bad printer struct from a 32-bit OS */
        memmove(save->extra_oam + 4, save->extra_oam, (uintptr_t)&save->ram_size - (uintptr_t)&save->extra_oam);
    }
    if (save->ram_size == 0) {
        /* Save doesn't have ram size specified, it's a pre 0.12 save state with potentially
         incorrect RAM amount if it's a CGB instance */
        if (GB_is_cgb(save)) {
            save->ram_size = 0x2000 * 8; // Incorrect RAM size
        }
        else {
            save->ram_size = gb->ram_size;
        }
    }
    
    if (save->model & GB_MODEL_PAL_BIT_OLD) {
        save->model &= ~GB_MODEL_PAL_BIT_OLD;
        save->model |= GB_MODEL_PAL_BIT;
    }
    
    if (save->model & GB_MODEL_NO_SFC_BIT_OLD) {
        save->model &= ~GB_MODEL_NO_SFC_BIT_OLD;
        save->model |= GB_MODEL_NO_SFC_BIT;
    }
    
    if (gb->version != save->version) {
        GB_log(gb, "The save state is for a different version of SameBoy.\n");
        *attempt_bess = true;
        return false;
    }
    
    if (gb->mbc_ram_size < save->mbc_ram_size) {
        GB_log(gb, "The save state has non-matching MBC RAM size.\n");
        return false;
    }
    
    if (gb->vram_size != save->vram_size) {
        GB_log(gb, "The save state has non-matching VRAM size. Try changing the emulated model.\n");
        return false;
    }
    
    if (GB_is_hle_sgb(gb) != GB_is_hle_sgb(save)) {
        GB_log(gb, "The save state is %sfor a Super Game Boy. Try changing the emulated model.\n", GB_is_hle_sgb(save)? "" : "not ");
        return false;
    }
    
    if (gb->ram_size != save->ram_size) {
        if (gb->ram_size == 0x1000 * 8 && save->ram_size == 0x2000 * 8) {
            /* A bug in versions prior to 0.12 made CGB instances allocate twice the ammount of RAM.
               Ignore this issue to retain compatibility with older, 0.11, save states. */
        }
        else {
            GB_log(gb, "The save state has non-matching RAM size. Try changing the emulated model.\n");
            return false;
        }
    }
    
    return true;
}

static void sanitize_state(GB_gameboy_t *gb)
{
    for (unsigned i = 0; i < 32; i++) {
        GB_palette_changed(gb, false, i * 2);
        GB_palette_changed(gb, true, i * 2);
    }
    
    gb->bg_fifo.read_end &= 0xF;
    gb->bg_fifo.write_end &= 0xF;
    gb->oam_fifo.read_end &= 0xF;
    gb->oam_fifo.write_end &= 0xF;
    gb->object_low_line_address &= gb->vram_size & ~1;
    gb->fetcher_x &= 0x1f;
    if (gb->lcd_x > gb->position_in_line) {
        gb->lcd_x = gb->position_in_line;
    }
    
    if (gb->object_priority == GB_OBJECT_PRIORITY_UNDEFINED) {
        gb->object_priority = gb->cgb_mode? GB_OBJECT_PRIORITY_INDEX : GB_OBJECT_PRIORITY_X;
    }
    if (gb->sgb && !gb->sgb->v14_3) {
#ifdef GB_BIG_ENDIAN
        for (unsigned i = 0; i < sizeof(gb->sgb->border.raw_data) / 2; i++) {
            gb->sgb->border.raw_data[i] = LE16(gb->sgb->border.raw_data[i]);
        }
        
        for (unsigned i = 0; i < sizeof(gb->sgb->pending_border.raw_data) / 2; i++) {
            gb->sgb->pending_border.raw_data[i] = LE16(gb->sgb->pending_border.raw_data[i]);
        }
        
        for (unsigned i = 0; i < sizeof(gb->sgb->effective_palettes) / 2; i++) {
            gb->sgb->effective_palettes[i] = LE16(gb->sgb->effective_palettes[i]);
        }
        
        for (unsigned i = 0; i < sizeof(gb->sgb->ram_palettes) / 2; i++) {
            gb->sgb->ram_palettes[i] = LE16(gb->sgb->ram_palettes[i]);
        }
#endif
        uint8_t converted_tiles[sizeof(gb->sgb->border.tiles)] = {0,};
        for (unsigned tile = 0; tile < sizeof(gb->sgb->border.tiles_legacy) / 64; tile++) {
            for (unsigned y = 0; y < 8; y++) {
                unsigned base = tile * 32 + y * 2;
                for (unsigned x = 0; x < 8; x++) {
                    uint8_t pixel = gb->sgb->border.tiles_legacy[tile * 8 * 8 + y * 8 + x];
                    if (pixel & 1) converted_tiles[base]      |= (1 << (7 ^ x));
                    if (pixel & 2) converted_tiles[base + 1]  |= (1 << (7 ^ x));
                    if (pixel & 4) converted_tiles[base + 16] |= (1 << (7 ^ x));
                    if (pixel & 8) converted_tiles[base + 17] |= (1 << (7 ^ x));
                }
            }
        }
        memcpy(gb->sgb->border.tiles, converted_tiles, sizeof(converted_tiles));
        memset(converted_tiles, 0, sizeof(converted_tiles));
        for (unsigned tile = 0; tile < sizeof(gb->sgb->pending_border.tiles_legacy) / 64; tile++) {
            for (unsigned y = 0; y < 8; y++) {
                unsigned base = tile * 32 + y * 2;
                for (unsigned x = 0; x < 8; x++) {
                    uint8_t pixel = gb->sgb->pending_border.tiles_legacy[tile * 8 * 8 + y * 8 + x];
                    if (pixel & 1) converted_tiles[base]      |= (1 << (7 ^ x));
                    if (pixel & 2) converted_tiles[base + 1]  |= (1 << (7 ^ x));
                    if (pixel & 4) converted_tiles[base + 16] |= (1 << (7 ^ x));
                    if (pixel & 8) converted_tiles[base + 17] |= (1 << (7 ^ x));
                }
            }
        }
        memcpy(gb->sgb->pending_border.tiles, converted_tiles, sizeof(converted_tiles));
    }
}

static bool dump_section(virtual_file_t *file, const void *src, uint32_t size)
{
    if (file->write(file, &size, sizeof(size)) != sizeof(size)) {
        return false;
    }
    
    if (file->write(file, src, size) != size) {
        return false;
    }
    
    return true;
}

#define DUMP_SECTION(gb, f, section) dump_section(f, GB_GET_SECTION(gb, section), GB_SECTION_SIZE(section))

static int save_bess_mbc_block(GB_gameboy_t *gb, virtual_file_t *file)
{
    
    BESS_block_t mbc_block = {BE32('MBC '), 0};
    BESS_MBC_pair_t pairs[4];
    switch (gb->cartridge_type->mbc_type) {
        default:
        case GB_NO_MBC: return 0;
        case GB_MBC1:
            pairs[0] = (BESS_MBC_pair_t){LE16(0x0000), gb->mbc_ram_enable? 0xA : 0x0};
            pairs[1] = (BESS_MBC_pair_t){LE16(0x2000), gb->mbc1.bank_low};
            pairs[2] = (BESS_MBC_pair_t){LE16(0x4000), gb->mbc1.bank_high};
            pairs[3] = (BESS_MBC_pair_t){LE16(0x6000), gb->mbc1.mode};
            mbc_block.size = 4 * sizeof(pairs[0]);
            break;
        case GB_MBC2:
            pairs[0] = (BESS_MBC_pair_t){LE16(0x0000), gb->mbc_ram_enable? 0xA : 0x0};
            pairs[1] = (BESS_MBC_pair_t){LE16(0x0100), gb->mbc2.rom_bank};
            mbc_block.size = 2 * sizeof(pairs[0]);
            break;
        case GB_MBC3:
            pairs[0] = (BESS_MBC_pair_t){LE16(0x0000), gb->mbc_ram_enable? 0xA : 0x0};
            pairs[1] = (BESS_MBC_pair_t){LE16(0x2000), gb->mbc3.rom_bank};
            pairs[2] = (BESS_MBC_pair_t){LE16(0x4000), gb->mbc3.ram_bank | (gb->mbc3_rtc_mapped? 8 : 0)};
            pairs[3] = (BESS_MBC_pair_t){LE16(0x6000), gb->rtc_latch};
            mbc_block.size = 4 * sizeof(pairs[0]);
            break;
        case GB_MBC5:
            pairs[0] = (BESS_MBC_pair_t){LE16(0x0000), gb->mbc_ram_enable? 0xA : 0x0};
            pairs[1] = (BESS_MBC_pair_t){LE16(0x2000), gb->mbc5.rom_bank_low};
            pairs[2] = (BESS_MBC_pair_t){LE16(0x3000), gb->mbc5.rom_bank_high};
            pairs[3] = (BESS_MBC_pair_t){LE16(0x4000), gb->mbc5.ram_bank};
            mbc_block.size = 4 * sizeof(pairs[0]);
            break;
        case GB_HUC1:
            pairs[0] = (BESS_MBC_pair_t){LE16(0x0000), gb->huc1.ir_mode? 0xE : 0x0};
            pairs[1] = (BESS_MBC_pair_t){LE16(0x2000), gb->huc1.bank_low};
            pairs[2] = (BESS_MBC_pair_t){LE16(0x4000), gb->huc1.bank_high};
            pairs[3] = (BESS_MBC_pair_t){LE16(0x6000), gb->huc1.mode};
            mbc_block.size = 4 * sizeof(pairs[0]);
            
        case GB_HUC3:
            pairs[0] = (BESS_MBC_pair_t){LE16(0x0000), gb->huc3_mode};
            pairs[1] = (BESS_MBC_pair_t){LE16(0x2000), gb->huc3.rom_bank};
            pairs[2] = (BESS_MBC_pair_t){LE16(0x4000), gb->huc3.ram_bank};
            mbc_block.size = 3 * sizeof(pairs[0]);
            break;
    }
    
    mbc_block.size = LE32(mbc_block.size);
    
    if (file->write(file, &mbc_block, sizeof(mbc_block)) != sizeof(mbc_block)) {
        return errno;
    }
    
    if (file->write(file, &pairs, LE32(mbc_block.size)) != LE32(mbc_block.size)) {
        return errno;
    }
    
    return 0;
}

static int save_state_internal(GB_gameboy_t *gb, virtual_file_t *file)
{
    if (file->write(file, GB_GET_SECTION(gb, header), GB_SECTION_SIZE(header)) != GB_SECTION_SIZE(header)) goto error;
    if (!DUMP_SECTION(gb, file, core_state)) goto error;
    if (!DUMP_SECTION(gb, file, dma       )) goto error;
    if (!DUMP_SECTION(gb, file, mbc       )) goto error;
    uint32_t hram_offset = file->tell(file) + 4;
    if (!DUMP_SECTION(gb, file, hram      )) goto error;
    if (!DUMP_SECTION(gb, file, timing    )) goto error;
    if (!DUMP_SECTION(gb, file, apu       )) goto error;
    if (!DUMP_SECTION(gb, file, rtc       )) goto error;
    uint32_t video_offset = file->tell(file) + 4;
    if (!DUMP_SECTION(gb, file, video     )) goto error;
    
    uint32_t sgb_offset = 0;
    
    if (GB_is_hle_sgb(gb)) {
        gb->sgb->v14_3 = true;
        sgb_offset = file->tell(file) + 4;
        if (!dump_section(file, gb->sgb, sizeof(*gb->sgb))) goto error;
    }
    
<<<<<<< HEAD
    BESS_CORE_t bess_core;
=======
    BESS_CORE_t bess_core = {0,};
>>>>>>> 20ffa27d
    
    bess_core.mbc_ram.offset = LE32(file->tell(file));
    bess_core.mbc_ram.size = LE32(gb->mbc_ram_size);
    if (file->write(file, gb->mbc_ram, gb->mbc_ram_size) != gb->mbc_ram_size) {
        goto error;
    }
    
    bess_core.ram.offset = LE32(file->tell(file));
    bess_core.ram.size = LE32(gb->ram_size);
    if (file->write(file, gb->ram, gb->ram_size) != gb->ram_size) {
        goto error;
    }
    
    bess_core.vram.offset = LE32(file->tell(file));
    bess_core.vram.size = LE32(gb->vram_size);
    if (file->write(file, gb->vram, gb->vram_size) != gb->vram_size) {
        goto error;
    }
    
    BESS_footer_t bess_footer = {
        .start_offset = LE32(file->tell(file)),
        .magic = BE32('BESS'),
    };
    
    /* BESS NAME */
    
    static const BESS_block_t bess_name = {BE32('NAME'), LE32(sizeof(BESS_NAME) - 1)};
    
    if (file->write(file, &bess_name, sizeof(bess_name)) != sizeof(bess_name)) {
        goto error;
    }
    
    if (file->write(file, BESS_NAME, sizeof(BESS_NAME) - 1) != sizeof(BESS_NAME) - 1) {
        goto error;
    }
    
    /* BESS CORE */
<<<<<<< HEAD
    
    bess_core.header = (BESS_block_t){BE32('CORE'), LE32(sizeof(bess_core) - sizeof(bess_core.header))};
    bess_core.major = LE16(1);
    bess_core.minor = LE16(1);
    switch (gb->model) {

        case GB_MODEL_DMG_B: bess_core.full_model = BE32('GDB '); break;
            
        case GB_MODEL_SGB_NTSC:
        case GB_MODEL_SGB_NTSC_NO_SFC:
            bess_core.full_model = BE32('SN  '); break;
            
        case GB_MODEL_SGB_PAL_NO_SFC:
        case GB_MODEL_SGB_PAL:
            bess_core.full_model = BE32('SP  '); break;
        
        case GB_MODEL_SGB2_NO_SFC:
        case GB_MODEL_SGB2:
            bess_core.full_model = BE32('S2  '); break;
 
 
        case GB_MODEL_CGB_C: bess_core.full_model = BE32('CCC '); break;
        case GB_MODEL_CGB_E: bess_core.full_model = BE32('CCE '); break;
        case GB_MODEL_AGB: bess_core.full_model = BE32('CA  '); break; // SameBoy doesn't emulate a specific AGB revision yet
    }
    
    bess_core.pc = LE16(gb->pc);
    bess_core.af = LE16(gb->af);
    bess_core.bc = LE16(gb->bc);
    bess_core.de = LE16(gb->de);
    bess_core.hl = LE16(gb->hl);
    bess_core.sp = LE16(gb->sp);
    
    bess_core.ime = gb->ime;
    bess_core.ie = gb->interrupt_enable;
    bess_core.execution_mode = 0;
    if (gb->halted) {
        bess_core.execution_mode = 1;
    }
    else if (gb->stopped) {
        bess_core.execution_mode = 2;
    }
    
    memcpy(bess_core.io_registers, gb->io_registers, sizeof(gb->io_registers));
    bess_core.io_registers[GB_IO_DIV] = gb->div_counter >> 8;
    bess_core.io_registers[GB_IO_BANK] = gb->boot_rom_finished;
    bess_core.io_registers[GB_IO_KEY1] |= gb->cgb_double_speed? 0x80 : 0;
    memcpy(bess_core.hram, gb->hram, sizeof(gb->hram));
    
    
    if (file->write(file, &bess_core, sizeof(bess_core)) != sizeof(bess_core)) {
        goto error;
    }
        
    /* BESS OAM */
    
    BESS_OAM_t bess_oam;
    bess_oam.header = (BESS_block_t){BE32('OAM '), LE32(sizeof(bess_oam) - sizeof(bess_oam.header))};
    memcpy(bess_oam.oam, gb->oam, sizeof(gb->oam));
    memcpy(bess_oam.oam + sizeof(gb->oam), gb->extra_oam, sizeof(gb->extra_oam));
    
    if (file->write(file, &bess_oam, sizeof(bess_oam)) != sizeof(bess_oam)) {
        goto error;
    }
    
    save_bess_mbc_block(gb, file);
    if (gb->cartridge_type->has_rtc && gb->cartridge_type->mbc_type == GB_MBC3) {
        BESS_RTC_t bess_rtc = {0,};
        bess_rtc.header = (BESS_block_t){BE32('RTC '), LE32(sizeof(bess_rtc) - sizeof(bess_rtc.header))};
        bess_rtc.real.seconds = gb->rtc_real.seconds;
        bess_rtc.real.minutes = gb->rtc_real.minutes;
        bess_rtc.real.hours = gb->rtc_real.hours;
        bess_rtc.real.days = gb->rtc_real.days;
        bess_rtc.real.high = gb->rtc_real.high;
        bess_rtc.latched.seconds = gb->rtc_latched.seconds;
        bess_rtc.latched.minutes = gb->rtc_latched.minutes;
        bess_rtc.latched.hours = gb->rtc_latched.hours;
        bess_rtc.latched.days = gb->rtc_latched.days;
        bess_rtc.latched.high = gb->rtc_latched.high;
        bess_rtc.last_rtc_second = LE64(gb->last_rtc_second);
        if (file->write(file, &bess_rtc, sizeof(bess_rtc)) != sizeof(bess_rtc)) {
            goto error;
        }
    }
    
    if (GB_is_cgb(gb)) {
        /* BESS PALS */
        
        BESS_PALS_t bess_pals;
        bess_pals.header = (BESS_block_t){BE32('PALS'), LE32(sizeof(bess_pals) - sizeof(bess_oam.header))};
        memcpy(bess_pals.background_palettes, gb->background_palettes_data, sizeof(bess_pals.background_palettes));
        memcpy(bess_pals.sprite_palettes, gb->sprite_palettes_data, sizeof(bess_pals.sprite_palettes));

        if (file->write(file, &bess_pals, sizeof(bess_pals)) != sizeof(bess_pals)) {
            goto error;
        }
    }
    
    bool needs_sgb_padding = false;
    if (gb->sgb) {
        /* BESS SGB */
        if (gb->sgb->disable_commands) {
            needs_sgb_padding = true;
        }
        else {
            BESS_SGB_t bess_sgb = {{BE32('SGB '), LE32(sizeof(bess_sgb) - sizeof(bess_sgb.header))}, };
            
            bess_sgb.border_tiles    = (BESS_buffer_t){LE32(sizeof(gb->sgb->pending_border.tiles)),
                                                       LE32(sgb_offset + offsetof(GB_sgb_t, pending_border.tiles))};
            bess_sgb.border_tilemap  = (BESS_buffer_t){LE32(sizeof(gb->sgb->pending_border.map)),
                                                       LE32(sgb_offset + offsetof(GB_sgb_t, pending_border.map))};
            bess_sgb.border_palettes = (BESS_buffer_t){LE32(sizeof(gb->sgb->pending_border.palette)),
                                                       LE32(sgb_offset + offsetof(GB_sgb_t, pending_border.palette))};
            
            bess_sgb.active_palettes = (BESS_buffer_t){LE32(sizeof(gb->sgb->effective_palettes)),
                                                       LE32(sgb_offset + offsetof(GB_sgb_t, effective_palettes))};
            bess_sgb.ram_palettes    = (BESS_buffer_t){LE32(sizeof(gb->sgb->ram_palettes)),
                                                       LE32(sgb_offset + offsetof(GB_sgb_t, ram_palettes))};
            bess_sgb.attribute_map   = (BESS_buffer_t){LE32(sizeof(gb->sgb->attribute_map)),
                                                       LE32(sgb_offset + offsetof(GB_sgb_t, attribute_map))};
            bess_sgb.attribute_files = (BESS_buffer_t){LE32(sizeof(gb->sgb->attribute_files)),
                                                       LE32(sgb_offset + offsetof(GB_sgb_t, attribute_files))};
            
            bess_sgb.multiplayer_state = (gb->sgb->player_count << 4) | (gb->sgb->current_player & (gb->sgb->player_count - 1));
            if (file->write(file, &bess_sgb, sizeof(bess_sgb)) != sizeof(bess_sgb)) {
                goto error;
            }
        }
    }
    
    /* BESS END */
    
    static const BESS_block_t bess_end = {BE32('END '), 0};

    if (file->write(file, &bess_end, sizeof(bess_end)) != sizeof(bess_end)) {
        goto error;
    }
    
    if (needs_sgb_padding) {
        static const uint8_t sgb_padding[sizeof(BESS_SGB_t)] = {0,};
        file->write(file, sgb_padding, sizeof(sgb_padding));
    }
    
    /* BESS Footer */
    
=======
    
    bess_core.header = (BESS_block_t){BE32('CORE'), LE32(sizeof(bess_core) - sizeof(bess_core.header))};
    bess_core.major = LE16(1);
    bess_core.minor = LE16(1);
    switch (gb->model) {

        case GB_MODEL_DMG_B: bess_core.full_model = BE32('GDB '); break;
            
        case GB_MODEL_SGB_NTSC:
        case GB_MODEL_SGB_NTSC_NO_SFC:
            bess_core.full_model = BE32('SN  '); break;
            
        case GB_MODEL_SGB_PAL_NO_SFC:
        case GB_MODEL_SGB_PAL:
            bess_core.full_model = BE32('SP  '); break;
        
        case GB_MODEL_SGB2_NO_SFC:
        case GB_MODEL_SGB2:
            bess_core.full_model = BE32('S2  '); break;
 
 
        case GB_MODEL_CGB_C: bess_core.full_model = BE32('CCC '); break;
        case GB_MODEL_CGB_E: bess_core.full_model = BE32('CCE '); break;
        case GB_MODEL_AGB: bess_core.full_model = BE32('CA  '); break; // SameBoy doesn't emulate a specific AGB revision yet
    }
    
    bess_core.pc = LE16(gb->pc);
    bess_core.af = LE16(gb->af);
    bess_core.bc = LE16(gb->bc);
    bess_core.de = LE16(gb->de);
    bess_core.hl = LE16(gb->hl);
    bess_core.sp = LE16(gb->sp);
    
    bess_core.ime = gb->ime;
    bess_core.ie = gb->interrupt_enable;
    bess_core.execution_mode = 0;
    if (gb->halted) {
        bess_core.execution_mode = 1;
    }
    else if (gb->stopped) {
        bess_core.execution_mode = 2;
    }
    
    memcpy(bess_core.io_registers, gb->io_registers, sizeof(gb->io_registers));
    bess_core.io_registers[GB_IO_DIV] = gb->div_counter >> 8;
    bess_core.io_registers[GB_IO_BANK] = gb->boot_rom_finished;
    bess_core.io_registers[GB_IO_KEY1] |= gb->cgb_double_speed? 0x80 : 0;
    bess_core.hram.size = LE32(sizeof(gb->hram));
    bess_core.hram.offset = LE32(hram_offset + offsetof(GB_gameboy_t, hram) - GB_SECTION_OFFSET(hram));
    bess_core.oam.size = LE32(sizeof(gb->oam));
    bess_core.oam.offset = LE32(video_offset + offsetof(GB_gameboy_t, oam) - GB_SECTION_OFFSET(video));
    if (GB_is_cgb(gb)) {
        bess_core.background_palettes.size = LE32(sizeof(gb->background_palettes_data));
        bess_core.background_palettes.offset = LE32(video_offset + offsetof(GB_gameboy_t, background_palettes_data) - GB_SECTION_OFFSET(video));
        bess_core.sprite_palettes.size = LE32(sizeof(gb->sprite_palettes_data));
        bess_core.sprite_palettes.offset = LE32(video_offset + offsetof(GB_gameboy_t, sprite_palettes_data) - GB_SECTION_OFFSET(video));
    }
    
    if (file->write(file, &bess_core, sizeof(bess_core)) != sizeof(bess_core)) {
        goto error;
    }
        
    /* BESS XOAM */
    
    BESS_XOAM_t bess_xoam = {0,};
    bess_xoam.header = (BESS_block_t){BE32('XOAM'), LE32(sizeof(bess_xoam) - sizeof(bess_xoam.header))};
    if (GB_is_cgb(gb)) {
        memcpy(bess_xoam.extra_oam, gb->extra_oam, sizeof(bess_xoam.extra_oam));
    }
    
    if (file->write(file, &bess_xoam, sizeof(bess_xoam)) != sizeof(bess_xoam)) {
        goto error;
    }
    
    save_bess_mbc_block(gb, file);
    if (gb->cartridge_type->has_rtc && gb->cartridge_type->mbc_type == GB_MBC3) {
        BESS_RTC_t bess_rtc = {0,};
        bess_rtc.header = (BESS_block_t){BE32('RTC '), LE32(sizeof(bess_rtc) - sizeof(bess_rtc.header))};
        bess_rtc.real.seconds = gb->rtc_real.seconds;
        bess_rtc.real.minutes = gb->rtc_real.minutes;
        bess_rtc.real.hours = gb->rtc_real.hours;
        bess_rtc.real.days = gb->rtc_real.days;
        bess_rtc.real.high = gb->rtc_real.high;
        bess_rtc.latched.seconds = gb->rtc_latched.seconds;
        bess_rtc.latched.minutes = gb->rtc_latched.minutes;
        bess_rtc.latched.hours = gb->rtc_latched.hours;
        bess_rtc.latched.days = gb->rtc_latched.days;
        bess_rtc.latched.high = gb->rtc_latched.high;
        bess_rtc.last_rtc_second = LE64(gb->last_rtc_second);
        if (file->write(file, &bess_rtc, sizeof(bess_rtc)) != sizeof(bess_rtc)) {
            goto error;
        }
    }
    
    bool needs_sgb_padding = false;
    if (gb->sgb) {
        /* BESS SGB */
        if (gb->sgb->disable_commands) {
            needs_sgb_padding = true;
        }
        else {
            BESS_SGB_t bess_sgb = {{BE32('SGB '), LE32(sizeof(bess_sgb) - sizeof(bess_sgb.header))}, };
            
            bess_sgb.border_tiles    = (BESS_buffer_t){LE32(sizeof(gb->sgb->pending_border.tiles)),
                                                       LE32(sgb_offset + offsetof(GB_sgb_t, pending_border.tiles))};
            bess_sgb.border_tilemap  = (BESS_buffer_t){LE32(sizeof(gb->sgb->pending_border.map)),
                                                       LE32(sgb_offset + offsetof(GB_sgb_t, pending_border.map))};
            bess_sgb.border_palettes = (BESS_buffer_t){LE32(sizeof(gb->sgb->pending_border.palette)),
                                                       LE32(sgb_offset + offsetof(GB_sgb_t, pending_border.palette))};
            
            bess_sgb.active_palettes = (BESS_buffer_t){LE32(sizeof(gb->sgb->effective_palettes)),
                                                       LE32(sgb_offset + offsetof(GB_sgb_t, effective_palettes))};
            bess_sgb.ram_palettes    = (BESS_buffer_t){LE32(sizeof(gb->sgb->ram_palettes)),
                                                       LE32(sgb_offset + offsetof(GB_sgb_t, ram_palettes))};
            bess_sgb.attribute_map   = (BESS_buffer_t){LE32(sizeof(gb->sgb->attribute_map)),
                                                       LE32(sgb_offset + offsetof(GB_sgb_t, attribute_map))};
            bess_sgb.attribute_files = (BESS_buffer_t){LE32(sizeof(gb->sgb->attribute_files)),
                                                       LE32(sgb_offset + offsetof(GB_sgb_t, attribute_files))};
            
            bess_sgb.multiplayer_state = (gb->sgb->player_count << 4) | (gb->sgb->current_player & (gb->sgb->player_count - 1));
            if (file->write(file, &bess_sgb, sizeof(bess_sgb)) != sizeof(bess_sgb)) {
                goto error;
            }
        }
    }
    
    /* BESS END */
    
    static const BESS_block_t bess_end = {BE32('END '), 0};

    if (file->write(file, &bess_end, sizeof(bess_end)) != sizeof(bess_end)) {
        goto error;
    }
    
    if (needs_sgb_padding) {
        static const uint8_t sgb_padding[sizeof(BESS_SGB_t)] = {0,};
        file->write(file, sgb_padding, sizeof(sgb_padding));
    }
    
    /* BESS Footer */
    
>>>>>>> 20ffa27d
    if (file->write(file, &bess_footer, sizeof(bess_footer)) != sizeof(bess_footer)) {
        goto error;
    }
    
    errno = 0;
error:
    return errno;
}

int GB_save_state(GB_gameboy_t *gb, const char *path)
{
    FILE *f = fopen(path, "wb");
    if (!f) {
        GB_log(gb, "Could not open save state: %s.\n", strerror(errno));
        return errno;
    }
    virtual_file_t file = {
        .write = file_write,
        .seek = file_seek,
        .tell = file_tell,
        .file = f,
    };
    int ret = save_state_internal(gb, &file);
    fclose(f);
    return ret;
}

void GB_save_state_to_buffer(GB_gameboy_t *gb, uint8_t *buffer)
{
    virtual_file_t file = {
        .write = buffer_write,
        .seek = buffer_seek,
        .tell = buffer_tell,
        .buffer = (uint8_t *)buffer,
        .position = 0,
    };
    
    save_state_internal(gb, &file);
    assert(file.position == GB_get_save_state_size(gb));
}


static bool read_section(virtual_file_t *file, void *dest, uint32_t size, bool fix_broken_windows_saves)
{
    uint32_t saved_size = 0;
    if (file->read(file, &saved_size, sizeof(size)) != sizeof(size)) {
        return false;
    }
    
    if (fix_broken_windows_saves) {
        if (saved_size < 4) {
            return false;
        }
        saved_size -= 4;
        file->seek(file, 4, SEEK_CUR);
    }
    
    if (saved_size <= size) {
        if (file->read(file, dest, saved_size) != saved_size) {
            return false;
        }
    }
    else {
        if (file->read(file, dest, size) != size) {
            return false;
        }
        file->seek(file, saved_size - size, SEEK_CUR);
    }
    
    return true;
}

static void read_bess_buffer(const BESS_buffer_t *buffer, virtual_file_t *file, uint8_t *dest, size_t max_size)
{
    size_t pos = file->tell(file);
    file->seek(file, LE32(buffer->offset), SEEK_SET);
    file->read(file, dest, MIN(LE32(buffer->size), max_size));
    file->seek(file, pos, SEEK_SET);
}

static int load_bess_save(GB_gameboy_t *gb, virtual_file_t *file, bool is_sameboy)
{
    char emulator_name[65] = {0,};
    file->seek(file, -sizeof(BESS_footer_t), SEEK_END);
    BESS_footer_t footer = {0, };
    file->read(file, &footer, sizeof(footer));
    if (footer.magic != BE32('BESS')) {
        // Not a BESS file
        if (!is_sameboy) {
            GB_log(gb, "The file is not a save state, or is from an incompatible operating system.\n");
        }
        return -1;
    }
    
    GB_gameboy_t save;
    GB_init(&save, gb->model);
    save.cartridge_type = gb->cartridge_type;
    
    file->seek(file, LE32(footer.start_offset), SEEK_SET);
    bool found_core = false;
    BESS_CORE_t core = {0,};
    bool found_sgb = false;
    BESS_SGB_t sgb = {0,};
    while (true) {
        BESS_block_t block;
        if (file->read(file, &block, sizeof(block)) != sizeof(block)) goto error;
        switch (block.magic) {
            case BE32('CORE'):
                if (found_core) goto parse_error;
                found_core = true;
                if (LE32(block.size) > sizeof(core) - sizeof(block)) {
                    if (file->read(file, &core.header + 1, sizeof(core) - sizeof(block)) != sizeof(core) - sizeof(block)) goto error;
                    file->seek(file, LE32(block.size) - (sizeof(core) - sizeof(block)), SEEK_CUR);
                }
                else {
                    if (file->read(file, &core.header + 1, LE32(block.size)) != LE32(block.size)) goto error;
                }
                
                if (core.major != LE16(1)) {
                    GB_log(gb, "This save state uses an incompatible version of the BESS specification");
                    GB_free(&save);
                    return -1;
                }
                
                switch (core.family) {
                    case 'C':
                        if (!GB_is_cgb(&save)) goto wrong_model;
                        break;
                    case 'S':
                        if (!GB_is_sgb(&save)) goto wrong_model;
                        break;
                    case 'G':
                        if (GB_is_cgb(&save) || GB_is_sgb(&save)) goto wrong_model;
                        break;
                    default:
                    wrong_model:
                        GB_log(gb, "The save state is for a different model. Try changing the emulated model.\n");
                        GB_free(&save);
                        return -1;
                }

                
                save.pc = LE16(core.pc);
                save.af = LE16(core.af);
                save.bc = LE16(core.bc);
                save.de = LE16(core.de);
                save.hl = LE16(core.hl);
                save.sp = LE16(core.sp);
                
                save.ime = core.ime;
                save.interrupt_enable = core.ie;
                
                save.halted = core.execution_mode == 1;
                save.stopped = core.execution_mode == 2;
<<<<<<< HEAD
                
                memcpy(save.hram, core.hram, sizeof(save.hram));
                
=======
                                
>>>>>>> 20ffa27d
                // CPU related
                
                // Determines DMG mode
                GB_write_memory(&save, 0xFF00 + GB_IO_KEY0, core.io_registers[GB_IO_KEY0]);
                save.boot_rom_finished = core.io_registers[GB_IO_BANK];
                GB_write_memory(&save, 0xFF00 + GB_IO_KEY1, core.io_registers[GB_IO_KEY1]);
                if (save.cgb_mode) {
                    save.cgb_double_speed = core.io_registers[GB_IO_KEY1] & 0x80;
                    save.object_priority = GB_OBJECT_PRIORITY_INDEX;
                }
                else {
                    save.object_priority = GB_OBJECT_PRIORITY_X;
                }
                
                // Timers, Joypad and Serial
                GB_write_memory(&save, 0xFF00 + GB_IO_JOYP, core.io_registers[GB_IO_JOYP]);
                GB_write_memory(&save, 0xFF00 + GB_IO_SB, core.io_registers[GB_IO_SB]);
                save.io_registers[GB_IO_SC] = core.io_registers[GB_IO_SC];
                save.div_counter = core.io_registers[GB_IO_DIV] << 8;
                GB_write_memory(&save, 0xFF00 + GB_IO_TIMA, core.io_registers[GB_IO_TIMA]);
                GB_write_memory(&save, 0xFF00 + GB_IO_TMA, core.io_registers[GB_IO_TMA]);
                GB_write_memory(&save, 0xFF00 + GB_IO_TAC, core.io_registers[GB_IO_TAC]);
                
                // APU
                GB_write_memory(&save, 0xFF00 + GB_IO_NR52, core.io_registers[GB_IO_NR52]);
                for (unsigned i = GB_IO_NR10; i < GB_IO_NR52; i++) {
                    uint8_t value = core.io_registers[i];
                    if (i == GB_IO_NR14 || i == GB_IO_NR24 || i == GB_IO_NR34 || i == GB_IO_NR44) {
                        value &= ~0x80;
                    }
                    GB_write_memory(&save, 0xFF00 + i, value);
                }
                
                for (unsigned i = GB_IO_WAV_START; i <= GB_IO_WAV_END; i++) {
                    GB_write_memory(&save, 0xFF00 + i, core.io_registers[i]);
                }
                
                // PPU
                GB_write_memory(&save, 0xFF00 + GB_IO_LCDC, core.io_registers[GB_IO_LCDC]);
                GB_write_memory(&save, 0xFF00 + GB_IO_STAT, core.io_registers[GB_IO_STAT]);
                GB_write_memory(&save, 0xFF00 + GB_IO_SCY, core.io_registers[GB_IO_SCY]);
                GB_write_memory(&save, 0xFF00 + GB_IO_SCX, core.io_registers[GB_IO_SCX]);
                GB_write_memory(&save, 0xFF00 + GB_IO_LYC, core.io_registers[GB_IO_LYC]);
                save.io_registers[GB_IO_DMA] = core.io_registers[GB_IO_DMA];
                GB_write_memory(&save, 0xFF00 + GB_IO_BGP, core.io_registers[GB_IO_BGP]);
                GB_write_memory(&save, 0xFF00 + GB_IO_OBP0, core.io_registers[GB_IO_OBP0]);
                GB_write_memory(&save, 0xFF00 + GB_IO_OBP1, core.io_registers[GB_IO_OBP1]);
                GB_write_memory(&save, 0xFF00 + GB_IO_WX, core.io_registers[GB_IO_WX]);
                GB_write_memory(&save, 0xFF00 + GB_IO_WY, core.io_registers[GB_IO_WY]);
                
                // Other registers
                GB_write_memory(&save, 0xFF00 + GB_IO_VBK, core.io_registers[GB_IO_VBK]);
                GB_write_memory(&save, 0xFF00 + GB_IO_HDMA1, core.io_registers[GB_IO_HDMA1]);
                GB_write_memory(&save, 0xFF00 + GB_IO_HDMA2, core.io_registers[GB_IO_HDMA2]);
                GB_write_memory(&save, 0xFF00 + GB_IO_HDMA3, core.io_registers[GB_IO_HDMA3]);
                GB_write_memory(&save, 0xFF00 + GB_IO_HDMA4, core.io_registers[GB_IO_HDMA4]);
                GB_write_memory(&save, 0xFF00 + GB_IO_RP, core.io_registers[GB_IO_RP]);
                GB_write_memory(&save, 0xFF00 + GB_IO_BGPI, core.io_registers[GB_IO_BGPI]);
                GB_write_memory(&save, 0xFF00 + GB_IO_OBPI, core.io_registers[GB_IO_OBPI]);
                GB_write_memory(&save, 0xFF00 + GB_IO_OPRI, core.io_registers[GB_IO_OPRI]);
                GB_write_memory(&save, 0xFF00 + GB_IO_SVBK, core.io_registers[GB_IO_SVBK]);

                // Interrupts
                GB_write_memory(&save, 0xFF00 + GB_IO_IF, core.io_registers[GB_IO_IF]);
                
                break;
            case BE32('NAME'):
                if (LE32(block.size) > sizeof(emulator_name) - 1) {
                    file->seek(file, LE32(block.size), SEEK_CUR);
                }
                else {
                    file->read(file, emulator_name, LE32(block.size));
                }
                break;
<<<<<<< HEAD
            case BE32('OAM '):
                if (!found_core) goto parse_error;
                if (LE32(block.size) != 256 && LE32(block.size) != 160) goto parse_error;
                file->read(file, save.oam, sizeof(save.oam));
                if (LE32(block.size) == 256) {
                    file->read(file, save.extra_oam, sizeof(save.extra_oam));
                }
                break;
            case BE32('PALS'):
                if (!found_core) goto parse_error;
                if (LE32(block.size) != sizeof(BESS_PALS_t) - sizeof(block)) goto parse_error;
                file->read(file, save.background_palettes_data, sizeof(save.background_palettes_data));
                file->read(file, save.sprite_palettes_data, sizeof(save.sprite_palettes_data));
=======
            case BE32('XOAM'):
                if (!found_core) goto parse_error;
                if (LE32(block.size) != 96) goto parse_error;
                file->read(file, save.extra_oam, sizeof(save.extra_oam));
>>>>>>> 20ffa27d
                break;
            case BE32('MBC '):
                if (!found_core) goto parse_error;
                if (LE32(block.size) % 3 != 0) goto parse_error;
                for (unsigned i = LE32(block.size); i > 0;  i -= 3) {
                    BESS_MBC_pair_t pair;
                    file->read(file, &pair, sizeof(pair));
                    if (LE16(pair.address) >= 0x8000) goto parse_error;
                    GB_write_memory(&save, LE16(pair.address), pair.value);
                }
                break;
            case BE32('RTC '):
                if (!found_core) goto parse_error;
                BESS_RTC_t bess_rtc;
                if (LE32(block.size) != sizeof(bess_rtc) - sizeof(block)) goto parse_error;
                if (gb->cartridge_type->has_rtc && gb->cartridge_type->mbc_type == GB_MBC3) {
                    if (file->read(file, &bess_rtc.header + 1, LE32(block.size)) != LE32(block.size)) goto error;
                    gb->rtc_real.seconds = bess_rtc.real.seconds;
                    gb->rtc_real.minutes = bess_rtc.real.minutes;
                    gb->rtc_real.hours = bess_rtc.real.hours;
                    gb->rtc_real.days = bess_rtc.real.days;
                    gb->rtc_real.high = bess_rtc.real.high;
                    gb->rtc_latched.seconds = bess_rtc.latched.seconds;
                    gb->rtc_latched.minutes = bess_rtc.latched.minutes;
                    gb->rtc_latched.hours = bess_rtc.latched.hours;
                    gb->rtc_latched.days = bess_rtc.latched.days;
                    gb->rtc_latched.high = bess_rtc.latched.high;
                    gb->last_rtc_second = LE64(bess_rtc.last_rtc_second);
                }
                break;
            case BE32('SGB '):
                if (!found_core) goto parse_error;
                if (LE32(block.size) != sizeof(BESS_SGB_t) - sizeof(block)) goto parse_error;
                file->read(file, &sgb.header + 1, sizeof(BESS_SGB_t) - sizeof(block));
                found_sgb = true;
                break;
            case BE32('END '):
                if (!found_core) goto parse_error;
                if (LE32(block.size) != 0) goto parse_error;
                goto done;
            default:
                file->seek(file, LE32(block.size), SEEK_CUR);
                break;
        }
    }
done:
    save.mbc_ram_size = gb->mbc_ram_size;
    memcpy(gb, &save, GB_SECTION_OFFSET(unsaved));
    assert(GB_get_save_state_size(gb) == GB_get_save_state_size(&save));
    GB_free(&save);
    read_bess_buffer(&core.ram, file, gb->ram, gb->ram_size);
    read_bess_buffer(&core.vram, file, gb->vram, gb->vram_size);
    read_bess_buffer(&core.mbc_ram, file, gb->mbc_ram, gb->mbc_ram_size);
<<<<<<< HEAD
=======
    read_bess_buffer(&core.oam, file, gb->oam, sizeof(gb->oam));
    read_bess_buffer(&core.hram, file, gb->hram, sizeof(gb->hram));
    read_bess_buffer(&core.background_palettes, file, gb->background_palettes_data, sizeof(gb->background_palettes_data));
    read_bess_buffer(&core.sprite_palettes, file, gb->sprite_palettes_data, sizeof(gb->sprite_palettes_data));
>>>>>>> 20ffa27d
    if (gb->sgb) {
        memset(gb->sgb, 0, sizeof(*gb->sgb));
        GB_sgb_load_default_data(gb);
        if (gb->boot_rom_finished) {
            gb->sgb->intro_animation = GB_SGB_INTRO_ANIMATION_LENGTH;
            if (!found_sgb) {
                gb->sgb->disable_commands = true;
            }
            else {
                read_bess_buffer(&sgb.border_tiles, file, gb->sgb->border.tiles, sizeof(gb->sgb->border.tiles));
                read_bess_buffer(&sgb.border_tilemap, file, (void *)gb->sgb->border.map, sizeof(gb->sgb->border.map));
                read_bess_buffer(&sgb.border_palettes, file, (void *)gb->sgb->border.palette, sizeof(gb->sgb->border.palette));
                
                read_bess_buffer(&sgb.active_palettes, file, (void *)gb->sgb->effective_palettes, sizeof(gb->sgb->effective_palettes));
                read_bess_buffer(&sgb.ram_palettes, file, (void *)gb->sgb->ram_palettes, sizeof(gb->sgb->ram_palettes));
                read_bess_buffer(&sgb.attribute_map, file, (void *)gb->sgb->attribute_map, sizeof(gb->sgb->attribute_map));
                read_bess_buffer(&sgb.attribute_files, file, (void *)gb->sgb->attribute_files, sizeof(gb->sgb->attribute_files));
                
                gb->sgb->player_count = sgb.multiplayer_state >> 4;
                gb->sgb->current_player = sgb.multiplayer_state & 0xF;
                if (gb->sgb->player_count > 4 || gb->sgb->player_count == 3) {
                    gb->sgb->player_count = 1;
                    gb->sgb->current_player = 0;
                }
            }
        }
        else {
            // Effectively reset if didn't finish the boot ROM
            gb->pc = 0;
        }
    }
    if (emulator_name[0]) {
        GB_log(gb, "Save state imported from %s.\n", emulator_name);
    }
    else {
        GB_log(gb, "Save state imported from another emulator.\n"); // SameBoy always contains a NAME block
    }
    for (unsigned i = 0; i < 32; i++) {
        GB_palette_changed(gb, false, i * 2);
        GB_palette_changed(gb, true, i * 2);
    }
    return 0;
parse_error:
    errno = -1;
error:
    if (emulator_name[0]) {
        GB_log(gb, "Attempted to import a save state from %s, but the save state is invalid.\n", emulator_name);
    }
    else {
        GB_log(gb, "Attempted to import a save state from a different emulator or incompatible version, but the save state is invalid.\n");
    }
    GB_free(&save);
    return errno;
}

static int load_state_internal(GB_gameboy_t *gb, virtual_file_t *file)
{
    GB_gameboy_t save;
    
    /* Every unread value should be kept the same. */
    memcpy(&save, gb, sizeof(save));
    /* ...Except ram size, we use it to detect old saves with incorrect ram sizes */
    save.ram_size = 0;
    
    bool fix_broken_windows_saves = false;
    
    if (file->read(file, GB_GET_SECTION(&save, header), GB_SECTION_SIZE(header)) != GB_SECTION_SIZE(header)) return errno;
    if (save.magic == 0) {
        /* Potentially legacy, broken Windows save state*/
        
        file->seek(file, 4, SEEK_SET);
        if (file->read(file, GB_GET_SECTION(&save, header), GB_SECTION_SIZE(header)) != GB_SECTION_SIZE(header)) return errno;
        fix_broken_windows_saves = true;
    }
    if (gb->magic != save.magic) {
        return load_bess_save(gb, file, false);
    }
#define READ_SECTION(gb, file, section) read_section(file, GB_GET_SECTION(gb, section), GB_SECTION_SIZE(section), fix_broken_windows_saves)
    if (!READ_SECTION(&save, file, core_state)) return errno ?: EIO;
    if (!READ_SECTION(&save, file, dma       )) return errno ?: EIO;
    if (!READ_SECTION(&save, file, mbc       )) return errno ?: EIO;
    if (!READ_SECTION(&save, file, hram      )) return errno ?: EIO;
    if (!READ_SECTION(&save, file, timing    )) return errno ?: EIO;
    if (!READ_SECTION(&save, file, apu       )) return errno ?: EIO;
    if (!READ_SECTION(&save, file, rtc       )) return errno ?: EIO;
    if (!READ_SECTION(&save, file, video     )) return errno ?: EIO;
#undef READ_SECTION
    
    
    bool attempt_bess = false;
    if (!verify_and_update_state_compatibility(gb, &save, &attempt_bess)) {
        if (attempt_bess) {
            return load_bess_save(gb, file, true);
        }
        return errno;
    }
    
    if (GB_is_hle_sgb(gb)) {
        if (!read_section(file, gb->sgb, sizeof(*gb->sgb), false)) return errno ?: EIO;
    }
    
    memset(gb->mbc_ram + save.mbc_ram_size, 0xFF, gb->mbc_ram_size - save.mbc_ram_size);
    if (file->read(file, gb->mbc_ram, save.mbc_ram_size) != save.mbc_ram_size) {
        return errno ?: EIO;
    }
    
    if (file->read(file, gb->ram, gb->ram_size) != gb->ram_size) {
        return errno ?: EIO;
    }
    
    /* Fix for 0.11 save states that allocate twice the amount of RAM in CGB instances */
    file->seek(file, save.ram_size - gb->ram_size, SEEK_CUR);
    
    if (file->read(file, gb->vram, gb->vram_size) != gb->vram_size) {
        return errno ?: EIO;
    }
    
    size_t orig_ram_size = gb->ram_size;
    memcpy(gb, &save, sizeof(save));
    gb->ram_size = orig_ram_size;
    
    sanitize_state(gb);
    
    return 0;
}

int GB_load_state(GB_gameboy_t *gb, const char *path)
{
    FILE *f = fopen(path, "rb");
    if (!f) {
        GB_log(gb, "Could not open save state: %s.\n", strerror(errno));
        return errno;
    }
    virtual_file_t file = {
        .read = file_read,
        .seek = file_seek,
        .tell = file_tell,
        .file = f,
    };
    int ret = load_state_internal(gb, &file);
    fclose(f);
    return ret;
}

int GB_load_state_from_buffer(GB_gameboy_t *gb, const uint8_t *buffer, size_t length)
{
    virtual_file_t file = {
        .read = buffer_read,
        .seek = buffer_seek,
        .tell = buffer_tell,
        .buffer = (uint8_t *)buffer,
        .position = 0,
        .size = length,
    };
    
    return load_state_internal(gb, &file);
}<|MERGE_RESOLUTION|>--- conflicted
+++ resolved
@@ -52,38 +52,20 @@
     uint8_t execution_mode; // 0 = running; 1 = halted; 2 = stopped
     
     uint8_t io_registers[0x80];
-<<<<<<< HEAD
-    uint8_t hram[0x7f];
-=======
->>>>>>> 20ffa27d
     
     BESS_buffer_t ram;
     BESS_buffer_t vram;
     BESS_buffer_t mbc_ram;
-<<<<<<< HEAD
-=======
     BESS_buffer_t oam;
     BESS_buffer_t hram;
     BESS_buffer_t background_palettes;
     BESS_buffer_t sprite_palettes;
->>>>>>> 20ffa27d
 } BESS_CORE_t;
 
 typedef struct __attribute__((packed)) {
     BESS_block_t header;
-<<<<<<< HEAD
-    uint8_t oam[256];
-} BESS_OAM_t;
-
-typedef struct __attribute__((packed)) {
-    BESS_block_t header;
-    uint8_t background_palettes[0x40];
-    uint8_t sprite_palettes[0x40];
-} BESS_PALS_t;
-=======
     uint8_t extra_oam[96];
 } BESS_XOAM_t;
->>>>>>> 20ffa27d
 
 typedef struct __attribute__((packed)) {
     BESS_block_t header;
@@ -248,12 +230,7 @@
     + sizeof(BESS_CORE_t)
     + sizeof(BESS_block_t) // NAME
     + sizeof(BESS_NAME) - 1
-<<<<<<< HEAD
-    + sizeof(BESS_OAM_t)
-    + (GB_is_cgb(gb)? sizeof(BESS_PALS_t) : 0)
-=======
     + sizeof(BESS_XOAM_t)
->>>>>>> 20ffa27d
     + (gb->sgb? sizeof(BESS_SGB_t) : 0)
     + bess_size_for_cartridge(gb->cartridge_type) // MBC & RTC block
     + sizeof(BESS_block_t) // END block
@@ -491,11 +468,7 @@
         if (!dump_section(file, gb->sgb, sizeof(*gb->sgb))) goto error;
     }
     
-<<<<<<< HEAD
-    BESS_CORE_t bess_core;
-=======
     BESS_CORE_t bess_core = {0,};
->>>>>>> 20ffa27d
     
     bess_core.mbc_ram.offset = LE32(file->tell(file));
     bess_core.mbc_ram.size = LE32(gb->mbc_ram_size);
@@ -533,7 +506,6 @@
     }
     
     /* BESS CORE */
-<<<<<<< HEAD
     
     bess_core.header = (BESS_block_t){BE32('CORE'), LE32(sizeof(bess_core) - sizeof(bess_core.header))};
     bess_core.major = LE16(1);
@@ -581,21 +553,30 @@
     bess_core.io_registers[GB_IO_DIV] = gb->div_counter >> 8;
     bess_core.io_registers[GB_IO_BANK] = gb->boot_rom_finished;
     bess_core.io_registers[GB_IO_KEY1] |= gb->cgb_double_speed? 0x80 : 0;
-    memcpy(bess_core.hram, gb->hram, sizeof(gb->hram));
-    
+    bess_core.hram.size = LE32(sizeof(gb->hram));
+    bess_core.hram.offset = LE32(hram_offset + offsetof(GB_gameboy_t, hram) - GB_SECTION_OFFSET(hram));
+    bess_core.oam.size = LE32(sizeof(gb->oam));
+    bess_core.oam.offset = LE32(video_offset + offsetof(GB_gameboy_t, oam) - GB_SECTION_OFFSET(video));
+    if (GB_is_cgb(gb)) {
+        bess_core.background_palettes.size = LE32(sizeof(gb->background_palettes_data));
+        bess_core.background_palettes.offset = LE32(video_offset + offsetof(GB_gameboy_t, background_palettes_data) - GB_SECTION_OFFSET(video));
+        bess_core.sprite_palettes.size = LE32(sizeof(gb->sprite_palettes_data));
+        bess_core.sprite_palettes.offset = LE32(video_offset + offsetof(GB_gameboy_t, sprite_palettes_data) - GB_SECTION_OFFSET(video));
+    }
     
     if (file->write(file, &bess_core, sizeof(bess_core)) != sizeof(bess_core)) {
         goto error;
     }
         
-    /* BESS OAM */
-    
-    BESS_OAM_t bess_oam;
-    bess_oam.header = (BESS_block_t){BE32('OAM '), LE32(sizeof(bess_oam) - sizeof(bess_oam.header))};
-    memcpy(bess_oam.oam, gb->oam, sizeof(gb->oam));
-    memcpy(bess_oam.oam + sizeof(gb->oam), gb->extra_oam, sizeof(gb->extra_oam));
-    
-    if (file->write(file, &bess_oam, sizeof(bess_oam)) != sizeof(bess_oam)) {
+    /* BESS XOAM */
+    
+    BESS_XOAM_t bess_xoam = {0,};
+    bess_xoam.header = (BESS_block_t){BE32('XOAM'), LE32(sizeof(bess_xoam) - sizeof(bess_xoam.header))};
+    if (GB_is_cgb(gb)) {
+        memcpy(bess_xoam.extra_oam, gb->extra_oam, sizeof(bess_xoam.extra_oam));
+    }
+    
+    if (file->write(file, &bess_xoam, sizeof(bess_xoam)) != sizeof(bess_xoam)) {
         goto error;
     }
     
@@ -615,19 +596,6 @@
         bess_rtc.latched.high = gb->rtc_latched.high;
         bess_rtc.last_rtc_second = LE64(gb->last_rtc_second);
         if (file->write(file, &bess_rtc, sizeof(bess_rtc)) != sizeof(bess_rtc)) {
-            goto error;
-        }
-    }
-    
-    if (GB_is_cgb(gb)) {
-        /* BESS PALS */
-        
-        BESS_PALS_t bess_pals;
-        bess_pals.header = (BESS_block_t){BE32('PALS'), LE32(sizeof(bess_pals) - sizeof(bess_oam.header))};
-        memcpy(bess_pals.background_palettes, gb->background_palettes_data, sizeof(bess_pals.background_palettes));
-        memcpy(bess_pals.sprite_palettes, gb->sprite_palettes_data, sizeof(bess_pals.sprite_palettes));
-
-        if (file->write(file, &bess_pals, sizeof(bess_pals)) != sizeof(bess_pals)) {
             goto error;
         }
     }
@@ -679,149 +647,6 @@
     
     /* BESS Footer */
     
-=======
-    
-    bess_core.header = (BESS_block_t){BE32('CORE'), LE32(sizeof(bess_core) - sizeof(bess_core.header))};
-    bess_core.major = LE16(1);
-    bess_core.minor = LE16(1);
-    switch (gb->model) {
-
-        case GB_MODEL_DMG_B: bess_core.full_model = BE32('GDB '); break;
-            
-        case GB_MODEL_SGB_NTSC:
-        case GB_MODEL_SGB_NTSC_NO_SFC:
-            bess_core.full_model = BE32('SN  '); break;
-            
-        case GB_MODEL_SGB_PAL_NO_SFC:
-        case GB_MODEL_SGB_PAL:
-            bess_core.full_model = BE32('SP  '); break;
-        
-        case GB_MODEL_SGB2_NO_SFC:
-        case GB_MODEL_SGB2:
-            bess_core.full_model = BE32('S2  '); break;
- 
- 
-        case GB_MODEL_CGB_C: bess_core.full_model = BE32('CCC '); break;
-        case GB_MODEL_CGB_E: bess_core.full_model = BE32('CCE '); break;
-        case GB_MODEL_AGB: bess_core.full_model = BE32('CA  '); break; // SameBoy doesn't emulate a specific AGB revision yet
-    }
-    
-    bess_core.pc = LE16(gb->pc);
-    bess_core.af = LE16(gb->af);
-    bess_core.bc = LE16(gb->bc);
-    bess_core.de = LE16(gb->de);
-    bess_core.hl = LE16(gb->hl);
-    bess_core.sp = LE16(gb->sp);
-    
-    bess_core.ime = gb->ime;
-    bess_core.ie = gb->interrupt_enable;
-    bess_core.execution_mode = 0;
-    if (gb->halted) {
-        bess_core.execution_mode = 1;
-    }
-    else if (gb->stopped) {
-        bess_core.execution_mode = 2;
-    }
-    
-    memcpy(bess_core.io_registers, gb->io_registers, sizeof(gb->io_registers));
-    bess_core.io_registers[GB_IO_DIV] = gb->div_counter >> 8;
-    bess_core.io_registers[GB_IO_BANK] = gb->boot_rom_finished;
-    bess_core.io_registers[GB_IO_KEY1] |= gb->cgb_double_speed? 0x80 : 0;
-    bess_core.hram.size = LE32(sizeof(gb->hram));
-    bess_core.hram.offset = LE32(hram_offset + offsetof(GB_gameboy_t, hram) - GB_SECTION_OFFSET(hram));
-    bess_core.oam.size = LE32(sizeof(gb->oam));
-    bess_core.oam.offset = LE32(video_offset + offsetof(GB_gameboy_t, oam) - GB_SECTION_OFFSET(video));
-    if (GB_is_cgb(gb)) {
-        bess_core.background_palettes.size = LE32(sizeof(gb->background_palettes_data));
-        bess_core.background_palettes.offset = LE32(video_offset + offsetof(GB_gameboy_t, background_palettes_data) - GB_SECTION_OFFSET(video));
-        bess_core.sprite_palettes.size = LE32(sizeof(gb->sprite_palettes_data));
-        bess_core.sprite_palettes.offset = LE32(video_offset + offsetof(GB_gameboy_t, sprite_palettes_data) - GB_SECTION_OFFSET(video));
-    }
-    
-    if (file->write(file, &bess_core, sizeof(bess_core)) != sizeof(bess_core)) {
-        goto error;
-    }
-        
-    /* BESS XOAM */
-    
-    BESS_XOAM_t bess_xoam = {0,};
-    bess_xoam.header = (BESS_block_t){BE32('XOAM'), LE32(sizeof(bess_xoam) - sizeof(bess_xoam.header))};
-    if (GB_is_cgb(gb)) {
-        memcpy(bess_xoam.extra_oam, gb->extra_oam, sizeof(bess_xoam.extra_oam));
-    }
-    
-    if (file->write(file, &bess_xoam, sizeof(bess_xoam)) != sizeof(bess_xoam)) {
-        goto error;
-    }
-    
-    save_bess_mbc_block(gb, file);
-    if (gb->cartridge_type->has_rtc && gb->cartridge_type->mbc_type == GB_MBC3) {
-        BESS_RTC_t bess_rtc = {0,};
-        bess_rtc.header = (BESS_block_t){BE32('RTC '), LE32(sizeof(bess_rtc) - sizeof(bess_rtc.header))};
-        bess_rtc.real.seconds = gb->rtc_real.seconds;
-        bess_rtc.real.minutes = gb->rtc_real.minutes;
-        bess_rtc.real.hours = gb->rtc_real.hours;
-        bess_rtc.real.days = gb->rtc_real.days;
-        bess_rtc.real.high = gb->rtc_real.high;
-        bess_rtc.latched.seconds = gb->rtc_latched.seconds;
-        bess_rtc.latched.minutes = gb->rtc_latched.minutes;
-        bess_rtc.latched.hours = gb->rtc_latched.hours;
-        bess_rtc.latched.days = gb->rtc_latched.days;
-        bess_rtc.latched.high = gb->rtc_latched.high;
-        bess_rtc.last_rtc_second = LE64(gb->last_rtc_second);
-        if (file->write(file, &bess_rtc, sizeof(bess_rtc)) != sizeof(bess_rtc)) {
-            goto error;
-        }
-    }
-    
-    bool needs_sgb_padding = false;
-    if (gb->sgb) {
-        /* BESS SGB */
-        if (gb->sgb->disable_commands) {
-            needs_sgb_padding = true;
-        }
-        else {
-            BESS_SGB_t bess_sgb = {{BE32('SGB '), LE32(sizeof(bess_sgb) - sizeof(bess_sgb.header))}, };
-            
-            bess_sgb.border_tiles    = (BESS_buffer_t){LE32(sizeof(gb->sgb->pending_border.tiles)),
-                                                       LE32(sgb_offset + offsetof(GB_sgb_t, pending_border.tiles))};
-            bess_sgb.border_tilemap  = (BESS_buffer_t){LE32(sizeof(gb->sgb->pending_border.map)),
-                                                       LE32(sgb_offset + offsetof(GB_sgb_t, pending_border.map))};
-            bess_sgb.border_palettes = (BESS_buffer_t){LE32(sizeof(gb->sgb->pending_border.palette)),
-                                                       LE32(sgb_offset + offsetof(GB_sgb_t, pending_border.palette))};
-            
-            bess_sgb.active_palettes = (BESS_buffer_t){LE32(sizeof(gb->sgb->effective_palettes)),
-                                                       LE32(sgb_offset + offsetof(GB_sgb_t, effective_palettes))};
-            bess_sgb.ram_palettes    = (BESS_buffer_t){LE32(sizeof(gb->sgb->ram_palettes)),
-                                                       LE32(sgb_offset + offsetof(GB_sgb_t, ram_palettes))};
-            bess_sgb.attribute_map   = (BESS_buffer_t){LE32(sizeof(gb->sgb->attribute_map)),
-                                                       LE32(sgb_offset + offsetof(GB_sgb_t, attribute_map))};
-            bess_sgb.attribute_files = (BESS_buffer_t){LE32(sizeof(gb->sgb->attribute_files)),
-                                                       LE32(sgb_offset + offsetof(GB_sgb_t, attribute_files))};
-            
-            bess_sgb.multiplayer_state = (gb->sgb->player_count << 4) | (gb->sgb->current_player & (gb->sgb->player_count - 1));
-            if (file->write(file, &bess_sgb, sizeof(bess_sgb)) != sizeof(bess_sgb)) {
-                goto error;
-            }
-        }
-    }
-    
-    /* BESS END */
-    
-    static const BESS_block_t bess_end = {BE32('END '), 0};
-
-    if (file->write(file, &bess_end, sizeof(bess_end)) != sizeof(bess_end)) {
-        goto error;
-    }
-    
-    if (needs_sgb_padding) {
-        static const uint8_t sgb_padding[sizeof(BESS_SGB_t)] = {0,};
-        file->write(file, sgb_padding, sizeof(sgb_padding));
-    }
-    
-    /* BESS Footer */
-    
->>>>>>> 20ffa27d
     if (file->write(file, &bess_footer, sizeof(bess_footer)) != sizeof(bess_footer)) {
         goto error;
     }
@@ -976,13 +801,7 @@
                 
                 save.halted = core.execution_mode == 1;
                 save.stopped = core.execution_mode == 2;
-<<<<<<< HEAD
-                
-                memcpy(save.hram, core.hram, sizeof(save.hram));
-                
-=======
                                 
->>>>>>> 20ffa27d
                 // CPU related
                 
                 // Determines DMG mode
@@ -1057,26 +876,10 @@
                     file->read(file, emulator_name, LE32(block.size));
                 }
                 break;
-<<<<<<< HEAD
-            case BE32('OAM '):
-                if (!found_core) goto parse_error;
-                if (LE32(block.size) != 256 && LE32(block.size) != 160) goto parse_error;
-                file->read(file, save.oam, sizeof(save.oam));
-                if (LE32(block.size) == 256) {
-                    file->read(file, save.extra_oam, sizeof(save.extra_oam));
-                }
-                break;
-            case BE32('PALS'):
-                if (!found_core) goto parse_error;
-                if (LE32(block.size) != sizeof(BESS_PALS_t) - sizeof(block)) goto parse_error;
-                file->read(file, save.background_palettes_data, sizeof(save.background_palettes_data));
-                file->read(file, save.sprite_palettes_data, sizeof(save.sprite_palettes_data));
-=======
             case BE32('XOAM'):
                 if (!found_core) goto parse_error;
                 if (LE32(block.size) != 96) goto parse_error;
                 file->read(file, save.extra_oam, sizeof(save.extra_oam));
->>>>>>> 20ffa27d
                 break;
             case BE32('MBC '):
                 if (!found_core) goto parse_error;
@@ -1130,13 +933,10 @@
     read_bess_buffer(&core.ram, file, gb->ram, gb->ram_size);
     read_bess_buffer(&core.vram, file, gb->vram, gb->vram_size);
     read_bess_buffer(&core.mbc_ram, file, gb->mbc_ram, gb->mbc_ram_size);
-<<<<<<< HEAD
-=======
     read_bess_buffer(&core.oam, file, gb->oam, sizeof(gb->oam));
     read_bess_buffer(&core.hram, file, gb->hram, sizeof(gb->hram));
     read_bess_buffer(&core.background_palettes, file, gb->background_palettes_data, sizeof(gb->background_palettes_data));
     read_bess_buffer(&core.sprite_palettes, file, gb->sprite_palettes_data, sizeof(gb->sprite_palettes_data));
->>>>>>> 20ffa27d
     if (gb->sgb) {
         memset(gb->sgb, 0, sizeof(*gb->sgb));
         GB_sgb_load_default_data(gb);
