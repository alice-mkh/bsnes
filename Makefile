# Make hacks
.INTERMEDIATE:

# Set target, configuration, version and destination folders

PLATFORM := $(shell uname -s)

ifeq ($(PLATFORM),Darwin)
DEFAULT := cocoa
else
DEFAULT := sdl
endif

default: $(DEFAULT)

ifeq ($(MAKECMDGOALS),)
MAKECMDGOALS := $(DEFAULT)
endif

VERSION := 0.9
CONF ?= debug

BIN := build/bin
OBJ := build/obj
BOOTROMS_DIR ?= $(BIN)/BootROMs

# Set tools

CC := clang
ifeq ($(PLATFORM),windows32)
# To force use of the Unix version instead of the Windows version
MKDIR := $(shell which mkdir)
else
MKDIR := mkdir
endif

ifeq ($(CONF),native_release)
override CONF := release
LDFLAGS += -march=native -mtune=native
CFLAGS += -march=native -mtune=native
endif

# Set compilation and linkage flags based on target, platform and configuration

<<<<<<< HEAD
CFLAGS += -Werror -Wall -std=gnu11 -D_GNU_SOURCE -DVERSION="$(VERSION)" -I. -D_USE_MATH_DEFINES
SDL_LDFLAGS := -lSDL2
=======
CFLAGS += -Werror -Wall -std=gnu11 -ICore -D_GNU_SOURCE -DVERSION="$(VERSION)" -I. -D_USE_MATH_DEFINES
SDL_LDFLAGS := -lSDL2 -lGL
>>>>>>> 600f0ead
ifeq ($(PLATFORM),windows32)
CFLAGS += -IWindows
LDFLAGS += -lmsvcrt -lSDL2main -Wl,/MANIFESTFILE:NUL
SDL_LDFLAGS := -lSDL2 -lopengl32
else
LDFLAGS += -lc -lm
endif

ifeq ($(PLATFORM),Darwin)
SYSROOT := $(shell xcodebuild -sdk macosx -version Path 2> /dev/null)
CFLAGS += -F/Library/Frameworks
OCFLAGS += -x objective-c -fobjc-arc -Wno-deprecated-declarations -isysroot $(SYSROOT) -mmacosx-version-min=10.9
LDFLAGS += -framework AppKit -framework PreferencePanes -framework Carbon -framework QuartzCore
SDL_LDFLAGS := -F/Library/Frameworks -framework SDL2 -framework OpenGL
endif
CFLAGS += -Wno-deprecated-declarations
ifeq ($(PLATFORM),windows32)
CFLAGS += -Wno-deprecated-declarations # Seems like Microsoft deprecated every single LIBC function
LDFLAGS += -Wl,/NODEFAULTLIB:libcmt.lib
endif

ifeq ($(CONF),debug)
CFLAGS += -g
else ifeq ($(CONF), release)
CFLAGS += -O3 -DNDEBUG
ifneq ($(PLATFORM),windows32)
LDFLAGS += -flto
CFLAGS += -flto
endif
else
$(error Invalid value for CONF: $(CONF). Use "debug", "release" or "native_release")
endif

# Define our targets

ifeq ($(PLATFORM),windows32)
SDL_TARGET := $(BIN)/SDL/sameboy.exe $(BIN)/SDL/sameboy_debugger.exe $(BIN)/SDL/SDL2.dll
TESTER_TARGET := $(BIN)/tester/sameboy_tester.exe
else
SDL_TARGET := $(BIN)/SDL/sameboy
TESTER_TARGET := $(BIN)/tester/sameboy_tester
endif

cocoa: $(BIN)/SameBoy.app
quicklook: $(BIN)/SameBoy.qlgenerator
sdl: $(SDL_TARGET) $(BIN)/SDL/dmg_boot.bin $(BIN)/SDL/cgb_boot.bin $(BIN)/SDL/LICENSE $(BIN)/SDL/registers.sym $(BIN)/SDL/background.bmp $(BIN)/SDL/Shaders
bootroms: $(BIN)/BootROMs/cgb_boot.bin $(BIN)/BootROMs/dmg_boot.bin
tester: $(TESTER_TARGET) $(BIN)/tester/dmg_boot.bin $(BIN)/tester/cgb_boot.bin
all: cocoa sdl tester libretro

# Get a list of our source files and their respective object file targets

CORE_SOURCES := $(shell ls Core/*.c)
SDL_SOURCES := $(shell ls SDL/*.c)
TESTER_SOURCES := $(shell ls Tester/*.c)

ifeq ($(PLATFORM),Darwin)
COCOA_SOURCES := $(shell ls Cocoa/*.m) $(shell ls HexFiend/*.m)
QUICKLOOK_SOURCES := $(shell ls QuickLook/*.m) $(shell ls QuickLook/*.c)
endif

CORE_OBJECTS := $(patsubst %,$(OBJ)/%.o,$(CORE_SOURCES))
COCOA_OBJECTS := $(patsubst %,$(OBJ)/%.o,$(COCOA_SOURCES))
QUICKLOOK_OBJECTS := $(patsubst %,$(OBJ)/%.o,$(QUICKLOOK_SOURCES))
SDL_OBJECTS := $(patsubst %,$(OBJ)/%.o,$(SDL_SOURCES))
TESTER_OBJECTS := $(patsubst %,$(OBJ)/%.o,$(TESTER_SOURCES))

# Automatic dependency generation

ifneq ($(filter-out clean bootroms libretro %.bin, $(MAKECMDGOALS)),)
-include $(CORE_OBJECTS:.o=.dep)
ifneq ($(filter $(MAKECMDGOALS),sdl),)
-include $(SDL_OBJECTS:.o=.dep)
endif
ifneq ($(filter $(MAKECMDGOALS),tester),)
-include $(TESTER_OBJECTS:.o=.dep)
endif
ifneq ($(filter $(MAKECMDGOALS),cocoa),)
-include $(COCOA_OBJECTS:.o=.dep)
endif
endif

$(OBJ)/%.dep: %
	-@$(MKDIR) -p $(dir $@)
	$(CC) $(CFLAGS) -MT $(OBJ)/$^.o -M $^ -c -o $@

# Compilation rules

$(OBJ)/Core/%.c.o: Core/%.c
	-@$(MKDIR) -p $(dir $@)
	$(CC) $(CFLAGS) -DGB_INTERNAL -c $< -o $@

$(OBJ)/%.c.o: %.c
	-@$(MKDIR) -p $(dir $@)
	$(CC) $(CFLAGS) -c $< -o $@
	
# HexFiend requires more flags
$(OBJ)/HexFiend/%.m.o: HexFiend/%.m
	-@$(MKDIR) -p $(dir $@)
	$(CC) $(CFLAGS) $(OCFLAGS) -c $< -o $@ -fno-objc-arc -include HexFiend/HexFiend_2_Framework_Prefix.pch
	
$(OBJ)/%.m.o: %.m
	-@$(MKDIR) -p $(dir $@)
	$(CC) $(CFLAGS) $(OCFLAGS) -c $< -o $@

# Cocoa Port

Shaders:$(shell ls Shaders/*.fsh)

$(BIN)/SameBoy.app: $(BIN)/SameBoy.app/Contents/MacOS/SameBoy \
                    $(shell ls Cocoa/*.icns) \
                    Cocoa/License.html \
                    Cocoa/Info.plist \
                    Misc/registers.sym \
                    $(BIN)/SameBoy.app/Contents/Resources/dmg_boot.bin \
                    $(BIN)/SameBoy.app/Contents/Resources/cgb_boot.bin \
                    $(patsubst %.xib,%.nib,$(addprefix $(BIN)/SameBoy.app/Contents/Resources/Base.lproj/,$(shell cd Cocoa;ls *.xib))) \
                    $(BIN)/SameBoy.qlgenerator \
                    Shaders
	$(MKDIR) -p $(BIN)/SameBoy.app/Contents/Resources
	cp Cocoa/*.icns Misc/registers.sym $(BIN)/SameBoy.app/Contents/Resources/
	sed s/@VERSION/$(VERSION)/ < Cocoa/Info.plist > $(BIN)/SameBoy.app/Contents/Info.plist
	cp Cocoa/License.html $(BIN)/SameBoy.app/Contents/Resources/Credits.html
	$(MKDIR) -p $(BIN)/SameBoy.app/Contents/Resources/Shaders
	cp Shaders/*.fsh $(BIN)/SameBoy.app/Contents/Resources/Shaders
	$(MKDIR) -p $(BIN)/SameBoy.app/Contents/Library/QuickLook/
	cp -rf $(BIN)/SameBoy.qlgenerator $(BIN)/SameBoy.app/Contents/Library/QuickLook/

$(BIN)/SameBoy.app/Contents/MacOS/SameBoy: $(CORE_OBJECTS) $(COCOA_OBJECTS)
	-@$(MKDIR) -p $(dir $@)
	$(CC) $^ -o $@ $(LDFLAGS) -framework OpenGL -framework AudioUnit -framework AVFoundation -framework CoreVideo -framework CoreMedia
ifeq ($(CONF), release)
	strip $@
endif

$(BIN)/SameBoy.app/Contents/Resources/Base.lproj/%.nib: Cocoa/%.xib
	ibtool --compile $@ $^
	
# Quick Look generator

$(BIN)/SameBoy.qlgenerator: $(BIN)/SameBoy.qlgenerator/Contents/MacOS/SameBoyQL \
                            $(shell ls QuickLook/*.png) \
                            QuickLook/Info.plist \
                            $(BIN)/SameBoy.qlgenerator/Contents/Resources/cgb_boot_fast.bin
	$(MKDIR) -p $(BIN)/SameBoy.qlgenerator/Contents/Resources
	cp QuickLook/*.png $(BIN)/SameBoy.qlgenerator/Contents/Resources/
	sed s/@VERSION/$(VERSION)/ < QuickLook/Info.plist > $(BIN)/SameBoy.qlgenerator/Contents/Info.plist

# Currently, SameBoy.app includes two "copies" of each Core .o file once in the app itself and
# once in the QL Generator. It should probably become a dylib instead.
$(BIN)/SameBoy.qlgenerator/Contents/MacOS/SameBoyQL: $(CORE_OBJECTS) $(QUICKLOOK_OBJECTS)
	-@$(MKDIR) -p $(dir $@)
	$(CC) $^ -o $@ $(LDFLAGS) -bundle -framework Cocoa -framework Quicklook
ifeq ($(CONF), release)
	strip -u -r -s QuickLook/exports.sym $@
endif

# cgb_boot_fast.bin is not a standard boot ROM, we don't expect it to exist in the user-provided
# boot ROM directory.
$(BIN)/SameBoy.qlgenerator/Contents/Resources/cgb_boot_fast.bin: $(BIN)/BootROMs/cgb_boot_fast.bin
	-@$(MKDIR) -p $(dir $@)
	cp -f $^ $@
	
# SDL Port

# Unix versions build only one binary
$(BIN)/SDL/sameboy: $(CORE_OBJECTS) $(SDL_OBJECTS)
	-@$(MKDIR) -p $(dir $@)
	$(CC) $^ -o $@ $(LDFLAGS) $(SDL_LDFLAGS)
ifeq ($(CONF), release)
	strip $@
endif

# Windows version builds two, one with a conole and one without it
$(BIN)/SDL/sameboy.exe: $(CORE_OBJECTS) $(SDL_OBJECTS) $(OBJ)/Windows/resources.o
	-@$(MKDIR) -p $(dir $@)
	$(CC) $^ -o $@ $(LDFLAGS) $(SDL_LDFLAGS) -Wl,/subsystem:windows

$(BIN)/SDL/sameboy_debugger.exe: $(CORE_OBJECTS) $(SDL_OBJECTS) $(OBJ)/Windows/resources.o
	-@$(MKDIR) -p $(dir $@)
	$(CC) $^ -o $@ $(LDFLAGS) $(SDL_LDFLAGS) -Wl,/subsystem:console

$(OBJ)/%.res: %.rc
	-@$(MKDIR) -p $(dir $@)
	rc /fo $@ /dVERSION=\"$(VERSION)\" $^ 

%.o: %.res
	cvtres /OUT:"$@" $^

# We must provide SDL2.dll with the Windows port. This is an AWFUL HACK to find it.
SPACE :=
SPACE +=
$(BIN)/SDL/SDL2.dll:
	@$(eval POTENTIAL_MATCHES := $(subst @@@," ",$(patsubst %,%/SDL2.dll,$(subst ;,$(SPACE),$(subst $(SPACE),@@@,$(lib))))))
	@$(eval MATCH := $(shell ls $(POTENTIAL_MATCHES) 2> NUL | head -n 1))
	cp "$(MATCH)" $@

# Tester

$(BIN)/tester/sameboy_tester: $(CORE_OBJECTS) $(TESTER_OBJECTS)
	-@$(MKDIR) -p $(dir $@)
	$(CC) $^ -o $@ $(LDFLAGS)
ifeq ($(CONF), release)
	strip $@
endif

$(BIN)/tester/sameboy_tester.exe: $(CORE_OBJECTS) $(SDL_OBJECTS)
	-@$(MKDIR) -p $(dir $@)
	$(CC) $^ -o $@ $(LDFLAGS) -Wl,/subsystem:console

$(BIN)/SDL/%.bin $(BIN)/tester/%.bin: $(BOOTROMS_DIR)/%.bin
	-@$(MKDIR) -p $(dir $@)
	cp -f $^ $@
	
$(BIN)/SameBoy.app/Contents/Resources/%.bin: $(BOOTROMS_DIR)/%.bin
	-@$(MKDIR) -p $(dir $@)
	cp -f $^ $@
	
$(BIN)/SDL/LICENSE: LICENSE
	-@$(MKDIR) -p $(dir $@)
	cp -f $^ $@

$(BIN)/SDL/registers.sym: Misc/registers.sym
	-@$(MKDIR) -p $(dir $@)
	cp -f $^ $@
	
$(BIN)/SDL/background.bmp: SDL/background.bmp
	-@$(MKDIR) -p $(dir $@)
	cp -f $^ $@

$(BIN)/SDL/Shaders: Shaders
	-@$(MKDIR) -p $(dir $@)
	cp -rf $^ $@

# Boot ROMs

$(BIN)/BootROMs/%.bin: BootROMs/%.asm
	-@$(MKDIR) -p $(dir $@)
	cd BootROMs && rgbasm -o ../$@.tmp ../$<
	rgblink -o $@.tmp2 $@.tmp
	head -c $(if $(findstring dmg,$@), 256, 2304) $@.tmp2 > $@
	@rm $@.tmp $@.tmp2

# Libretro Core (uses its own build system)
libretro:
	$(MAKE) -C libretro
	
# Clean
clean:
	rm -rf build

.PHONY: libretro<|MERGE_RESOLUTION|>--- conflicted
+++ resolved
@@ -42,13 +42,8 @@
 
 # Set compilation and linkage flags based on target, platform and configuration
 
-<<<<<<< HEAD
 CFLAGS += -Werror -Wall -std=gnu11 -D_GNU_SOURCE -DVERSION="$(VERSION)" -I. -D_USE_MATH_DEFINES
-SDL_LDFLAGS := -lSDL2
-=======
-CFLAGS += -Werror -Wall -std=gnu11 -ICore -D_GNU_SOURCE -DVERSION="$(VERSION)" -I. -D_USE_MATH_DEFINES
 SDL_LDFLAGS := -lSDL2 -lGL
->>>>>>> 600f0ead
 ifeq ($(PLATFORM),windows32)
 CFLAGS += -IWindows
 LDFLAGS += -lmsvcrt -lSDL2main -Wl,/MANIFESTFILE:NUL
