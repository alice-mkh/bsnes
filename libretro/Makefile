--- conflicted
+++ resolved
@@ -120,11 +120,7 @@
    SHARED := -shared -static-libgcc -static-libstdc++ -s -Wl,--version-script=$(CORE_DIR)/libretro/link.T -Wl,--no-undefined
 endif
 
-<<<<<<< HEAD
 TARGET := $(TARGET)
-=======
-TARGET := $(CORE_DIR)/build/bin/$(TARGET)
->>>>>>> a2a11483
 
 # To force use of the Unix version instead of the Windows version
 MKDIR := $(shell which mkdir)
